# !/usr/bin/env python
# -*- coding: utf-8 -*-
#
#    Project: Fast Azimuthal integration
#             https://github.com/kif/pyFAI
#
#    Copyright (C) European Synchrotron Radiation Facility, Grenoble, France
#
#    Principal author:       Jérôme Kieffer (Jerome.Kieffer@ESRF.eu)
#
#    This program is free software: you can redistribute it and/or modify
#    it under the terms of the GNU General Public License as published by
#    the Free Software Foundation, either version 3 of the License, or
#    (at your option) any later version.
#
#    This program is distributed in the hope that it will be useful,
#    but WITHOUT ANY WARRANTY; without even the implied warranty of
#    MERCHANTABILITY or FITNESS FOR A PARTICULAR PURPOSE.  See the
#    GNU General Public License for more details.
#
#    You should have received a copy of the GNU General Public License
#    along with this program.  If not, see <http://www.gnu.org/licenses/>.
#
from __future__ import with_statement, print_function
"""
Setup script for python Fast Azimuthal Integration
"""

__author__ = "Jerome Kieffer"
__contact__ = "Jerome.Kieffer@ESRF.eu"
__license__ = "GPLv3+"
__copyright__ = "European Synchrotron Radiation Facility, Grenoble, France"
__date__ = "22/07/2014"
__status__ = "stable"


import os
import sys
import glob
import shutil
import os.path
import platform
import subprocess

from distutils.core import setup, Command
from distutils.command.install_data import install_data
from distutils.command.build_ext import build_ext
from numpy.distutils.core import Extension as _Extension

cmdclass = {}


# ################ #
# pyFAI extensions #
# ################ #

def check_cython():
    """
    Check if cython must be activated fron te command line or the environment.
    """
    try:
        import Cython.Compiler.Version
    except ImportError:
        return False
    else:
        if Cython.Compiler.Version.version < "0.17":
            return False

    if "WITH_CYTHON" in os.environ and os.environ["WITH_CYTHON"] == "False":
        print("No Cython requested by environment")
        return False

    if ("--no-cython" in sys.argv):
        sys.argv.remove("--no-cython")
        os.environ["WITH_CYTHON"] = "False"
        print("No Cython requested by command line")
        return False

    return True

CYTHON = check_cython()


def Extension(name, extra_sources=None, **kwargs):
    cython_c_ext = ".pyx" if CYTHON else ".c"
    sources = [os.path.join("src", name + cython_c_ext)]
    if extra_sources:
        sources.extend(extra_sources)
    return _Extension(name=name, sources=sources, **kwargs)

ext_modules = [
    Extension("_geometry",
              extra_compile_args=["openmp"],
              extra_link_args=["openmp"]),

    Extension("reconstruct",
              extra_compile_args=["openmp"],
              extra_link_args=["openmp"]),

    Extension('histogram',
              extra_compile_args=['openmp'],
              extra_link_args=['openmp']),

    Extension('splitPixel'),

    Extension('splitPixelFull'),

    Extension('splitPixelFullLUT'),

    Extension('splitPixelFullLUT_double'),

    Extension('splitBBox'),

    Extension('splitBBoxLUT',
              extra_compile_args=['openmp'],
              extra_link_args=['openmp']),

    Extension('splitBBoxCSR',
              extra_compile_args=['openmp'],
              extra_link_args=['openmp']),

    Extension('relabel'),

    Extension("bilinear",
              extra_compile_args=['openmp'],
              extra_link_args=['openmp']),

    Extension('_distortion',
              extra_compile_args=['openmp'],
              extra_link_args=['openmp']),

    Extension('_distortionCSR',
              extra_compile_args=['openmp'],
              extra_link_args=['openmp']),

    Extension('_bispev',
              extra_compile_args=['openmp'],
              extra_link_args=['openmp']),

    Extension('_convolution',
              extra_compile_args=["openmp"],
              extra_link_args=["openmp"]),

    Extension('_blob'),

    Extension('morphology'),

    Extension('marchingsquares')
]

if (os.name == "posix") and ("x86" in platform.machine()):
    ext_modules.append(
        Extension('fastcrc', [os.path.join("src", "crc32.c")])
    )

if CYTHON:
    from Cython.Build import cythonize
    ext_modules = cythonize(ext_modules)


class build_ext_pyFAI(build_ext):
    """
    We subclass the build_ext class in order to handle compiler flags
    for openmp and opencl etc in a cross platform way
    """
    translator = {
        # Compiler
        # name, compileflag, linkflag
        'msvc': {
            'openmp': ('/openmp', ' '),
            'debug': ('/Zi', ' '),
            'OpenCL': 'OpenCL',
        },
        'mingw32': {
            'openmp': ('-fopenmp', '-fopenmp'),
            'debug': ('-g', '-g'),
            'stdc++': 'stdc++',
            'OpenCL': 'OpenCL'
        },
        'default': {
            'openmp': ('-fopenmp', '-fopenmp'),
            'debug': ('-g', '-g'),
            'stdc++': 'stdc++',
            'OpenCL': 'OpenCL'
        }
    }

    def build_extensions(self):
        if self.compiler.compiler_type in self.translator:
            trans = self.translator[self.compiler.compiler_type]
        else:
            trans = self.translator['default']

        for e in self.extensions:
            e.extra_compile_args = [trans[arg][0] if arg in trans else arg
                                    for arg in e.extra_compile_args]
            e.extra_link_args = [trans[arg][1] if arg in trans else arg
                                 for arg in e.extra_link_args]
            e.libraries = filter(None, [trans[arg] if arg in trans else None
                                        for arg in e.libraries])

            # If you are confused look here:
            # print e, e.libraries
            # print e.extra_compile_args
            # print e.extra_link_args
        build_ext.build_extensions(self)

cmdclass['build_ext'] = build_ext_pyFAI


# ############################# #
# scripts and data installation #
# ############################# #

installDir = "pyFAI"

data_files = [(installDir, glob.glob("openCL/*.cl")),
              (os.path.join(installDir, "gui"), glob.glob("gui/*.ui")),
              (os.path.join(installDir, "calibration"), glob.glob("calibration/*.D"))]

if sys.platform == "win32":
    # This is for mingw32/gomp
    if tuple.__itemsize__ == 4:
        data_files[0][1].append(os.path.join("dll", "pthreadGC2.dll"))
    root = os.path.dirname(os.path.abspath(__file__))
    tocopy_files = []
    script_files = []
    for i in os.listdir(os.path.join(root, "scripts")):
        if os.path.isfile(os.path.join(root, "scripts", i)):
            if i.endswith(".py"):
                script_files.append(os.path.join("scripts", i))
            else:
                tocopy_files.append(os.path.join("scripts", i))
    for i in tocopy_files:
        filein = os.path.join(root, i)
        if (filein + ".py") not in script_files:
            shutil.copyfile(filein, filein + ".py")
            script_files.append(filein + ".py")

else:
    script_files = glob.glob("scripts/*")


class smart_install_data(install_data):
    def run(self):
        global installDir

        install_cmd = self.get_finalized_command('install')
#        self.install_dir = join(getattr(install_cmd,'install_lib'), "data")
        self.install_dir = getattr(install_cmd, 'install_lib')
        print("DATA to be installed in %s" % self.install_dir)
        installDir = os.path.join(self.install_dir, installDir)
        return install_data.run(self)
cmdclass['install_data'] = smart_install_data


<<<<<<< HEAD
class build_ext_pyFAI(build_ext):
    def build_extensions(self):
        print("Compiler: %s"% self.compiler.compiler_type)
        if self.compiler.compiler_type in translator:
            trans = translator[self.compiler.compiler_type]
        else:
            trans = translator['default']
=======
# #################################### #
# Test part and sdist with test images #
# #################################### #
>>>>>>> 5eddef21

def rewriteManifest(with_testimages=False):
    """
    Rewrite the "Manifest" file ... if needed

    @param with_testimages: include
    """
    base = os.path.dirname(os.path.abspath(__file__))
    manifest_in = os.path.join(base, "MANIFEST.in")
    if not os.path.isfile(manifest_in):
        print("%s file is missing !!!" % manifest_in)
        return

    manifest = None
    with open(manifest_in) as f:
        manifest = [line.strip() for line in f]

    # get rid of all test images in the manifest_in
    manifest_new = [line for line in manifest
                    if not line.startswith("include test/testimages")]

    # add the testimages if required
    if with_testimages:
        testimages = ["include test/testimages/" + image for image in
                      os.listdir(os.path.join(base, "test", "testimages"))]
        manifest_new.extend(testimages)

    if manifest_new != manifest:
        with open(manifest_in, "w") as f:
            f.write(os.linesep.join(manifest_new))

        # remove MANIFEST: will be re generated !
        if os.path.isfile("MANIFEST"):
            os.unlink("MANIFEST")

if ("sdist" in sys.argv):
    if ("--with-testimages" in sys.argv):
        sys.argv.remove("--with-testimages")
        rewriteManifest(with_testimages=True)
    else:
        rewriteManifest(with_testimages=False)


class PyTest(Command):
    user_options = []

    def initialize_options(self):
        pass

    def finalize_options(self):
        pass

    def run(self):
        os.chdir("test")
        errno = subprocess.call([sys.executable, 'test_all.py'])
        if errno != 0:
            raise SystemExit(errno)
        else:
            os.chdir("..")
cmdclass['test'] = PyTest

# ################### #
# build_doc commandes #
# ################### #

try:
    import sphinx
    import sphinx.util.console
    sphinx.util.console.color_terminal = lambda: False
    from sphinx.setup_command import BuildDoc
except ImportError:
    sphinx = None

if sphinx:
    class build_doc(BuildDoc):

        def run(self):

            # make sure the python path is pointing to the newly built
            # code so that the documentation is built on this and not a
            # previously installed version

            build = self.get_finalized_command('build')
            sys.path.insert(0, os.path.abspath(build.build_lib))

            # Build the Users Guide in HTML and TeX format
            for builder in ('html', 'latex'):
                self.builder = builder
                self.builder_target_dir = os.path.join(self.build_dir, builder)
                self.mkpath(self.builder_target_dir)
                BuildDoc.run(self)
            sys.path.pop(0)
    cmdclass['build_doc'] = build_doc


# get the version without importing pyFAI
def get_version():
    with open(os.path.join(os.path.dirname(os.path.abspath(__file__)),
                           "pyFAI-src", "__init__.py")) as f:
        for line in f:
            if line.strip().startswith("version"):
                return eval(line.split("=")[1])

setup(name='pyFAI',
      version=get_version(),
      author="Jérôme Kieffer (python), \
      Peter Boesecke (geometry), Manuel Sanchez del Rio (algorithm), \
      Vicente Armando Sole (algorithm), \
      Dimitris Karkoulis (GPU), Jon Wright (adaptations) \
      and Frederic-Emmanuel Picca",
      author_email="jerome.kieffer@esrf.fr",
      description='Python implementation of fast azimuthal integration',
      url="http://forge.epn-campus.eu/azimuthal",
      download_url="http://forge.epn-campus.eu/projects/azimuthal/files",
      ext_package="pyFAI",
      scripts=script_files,
      ext_modules=ext_modules,
      packages=["pyFAI"],
      package_dir={"pyFAI": "pyFAI-src" },
      test_suite="test",
      cmdclass=cmdclass,
      data_files=data_files
      )

# ########################################### #
# Check for Fabio to be present of the system #
# ########################################### #
try:
    import fabio
except ImportError:
    print("""pyFAI needs fabIO for all image reading and writing.
This python module can be found on:
http://sourceforge.net/projects/fable/files/fabio""")

try:
    import pyopencl
except ImportError:
    print("""pyFAI can use pyopencl to run on parallel accelerators like GPU; this is an optional dependency.
This python module can be found on:
http://pypi.python.org/pypi/pyopencl
""")<|MERGE_RESOLUTION|>--- conflicted
+++ resolved
@@ -254,19 +254,9 @@
 cmdclass['install_data'] = smart_install_data
 
 
-<<<<<<< HEAD
-class build_ext_pyFAI(build_ext):
-    def build_extensions(self):
-        print("Compiler: %s"% self.compiler.compiler_type)
-        if self.compiler.compiler_type in translator:
-            trans = translator[self.compiler.compiler_type]
-        else:
-            trans = translator['default']
-=======
 # #################################### #
 # Test part and sdist with test images #
 # #################################### #
->>>>>>> 5eddef21
 
 def rewriteManifest(with_testimages=False):
     """
