#!/usr/bin/env python
# coding: utf-8
# /*##########################################################################
#
# Copyright (c) 2015-2017 European Synchrotron Radiation Facility
#
# Permission is hereby granted, free of charge, to any person obtaining a copy
# of this software and associated documentation files (the "Software"), to deal
# in the Software without restriction, including without limitation the rights
# to use, copy, modify, merge, publish, distribute, sublicense, and/or sell
# copies of the Software, and to permit persons to whom the Software is
# furnished to do so, subject to the following conditions:
#
# The above copyright notice and this permission notice shall be included in
# all copies or substantial portions of the Software.
#
# THE SOFTWARE IS PROVIDED "AS IS", WITHOUT WARRANTY OF ANY KIND, EXPRESS OR
# IMPLIED, INCLUDING BUT NOT LIMITED TO THE WARRANTIES OF MERCHANTABILITY,
# FITNESS FOR A PARTICULAR PURPOSE AND NONINFRINGEMENT. IN NO EVENT SHALL THE
# AUTHORS OR COPYRIGHT HOLDERS BE LIABLE FOR ANY CLAIM, DAMAGES OR OTHER
# LIABILITY, WHETHER IN AN ACTION OF CONTRACT, TORT OR OTHERWISE, ARISING FROM,
# OUT OF OR IN CONNECTION WITH THE SOFTWARE OR THE USE OR OTHER DEALINGS IN
# THE SOFTWARE.
#
# ###########################################################################*/
"""Run the tests of the project.

This script expects a suite function in <project_package>.test,
which returns a unittest.TestSuite.

Test coverage dependencies: coverage, lxml.
"""

__authors__ = ["Jérôme Kieffer", "Thomas Vincent"]
<<<<<<< HEAD
__date__ = "24/10/2017"
=======
__date__ = "10/01/2018"
>>>>>>> 42243239
__license__ = "MIT"

import distutils.util
import logging
import os
import subprocess
import sys
import time
import unittest
if os.name == "posix":
    import resource
else:
    resource = None
try:
    import importlib
except ImportError:
    importer = __import__
    old_importer = True
else:
    importer = importlib.import_module
    old_importer = False


class StreamHandlerUnittestReady(logging.StreamHandler):
    """The unittest class TestResult redefine sys.stdout/err to capture
    stdout/err from tests and to display them only when a test fail.
    This class allow to use unittest stdout-capture by using the last sys.stdout
    and not a cached one.
    """

    def emit(self, record):
        """
        :type record: logging.LogRecord
        """
        self.stream = sys.stderr
        super(StreamHandlerUnittestReady, self).emit(record)

    def flush(self):
        pass


def createBasicHandler():
    """Create the handler using the basic configuration"""
    hdlr = StreamHandlerUnittestReady()
    fs = logging.BASIC_FORMAT
    dfs = None
    fmt = logging.Formatter(fs, dfs)
    hdlr.setFormatter(fmt)
    return hdlr


# Use an handler compatible with unittests, else use_buffer is not working
logging.root.addHandler(createBasicHandler())
logging.captureWarnings(True)

logger = logging.getLogger("run_tests")
logger.setLevel(logging.WARNING)

logger.info("Python %s %s", sys.version, tuple.__itemsize__ * 8)

try:
    import numpy
except ImportError:
    logger.warning("numpy missing")
else:
    print("numpy %s from %s" % (numpy.version.version, numpy.__path__))
try:
    import scipy
except ImportError:
    logger.warning("Scipy missing")
else:
    print("Scipy %s from %s" % (scipy.version.version, scipy.__path__))

try:
    import fabio
except ImportError:
    logger.warning("FabIO missing")
else:
    print("FabIO %s" % fabio.version)

try:
    import h5py
except Exception as error:
    logger.warning("h5py missing: %s", error)
else:
    print("h5py %s" % h5py.version.version)

try:
    import Cython
except ImportError:
    print("Cython missing")
else:
    print("Cython %s" % Cython.__version__)


def get_project_name(root_dir):
    """Retrieve project name by running python setup.py --name in root_dir.

    :param str root_dir: Directory where to run the command.
    :return: The name of the project stored in root_dir
    """
    logger.debug("Getting project name in %s", root_dir)
    p = subprocess.Popen([sys.executable, "setup.py", "--name"],
                         shell=False, cwd=root_dir, stdout=subprocess.PIPE)
    name, _stderr_data = p.communicate()
    logger.debug("subprocess ended with rc= %s", p.returncode)
    return name.split()[-1].decode('ascii')


PROJECT_DIR = os.path.dirname(os.path.abspath(__file__))
PROJECT_NAME = get_project_name(PROJECT_DIR)
logger.info("Project name: %s", PROJECT_NAME)


class ProfileTextTestResult(unittest.TextTestRunner.resultclass):

    def __init__(self, *arg, **kwarg):
        super(ProfileTextTestResult, self).__init__(*arg, **kwarg)
        self.logger = logging.getLogger("memProf")
        self.logger.setLevel(min(logging.INFO, logging.root.level))
        self.logger.handlers.append(logging.FileHandler("memprofile.log"))

    def startTest(self, test):
        if resource:
            self.__mem_start = \
                resource.getrusage(resource.RUSAGE_SELF).ru_maxrss
        self.logger.debug("Start %s", test.id())
        self.__time_start = time.time()
        super(ProfileTextTestResult, self).startTest(test)

    def stopTest(self, test):
        super(ProfileTextTestResult, self).stopTest(test)
        # see issue 311. For other platform, get size of ru_maxrss in "man getrusage"
        if sys.platform == "darwin":
            ratio = 1e-6
        else:
            ratio = 1e-3
        if resource:
            memusage = (resource.getrusage(resource.RUSAGE_SELF).ru_maxrss -
                        self.__mem_start) * ratio
        else:
            memusage = 0
        self.logger.info("Time: %.3fs \t RAM: %.3f Mb\t%s",
                         time.time() - self.__time_start, memusage, test.id())


def report_rst(cov, package, version="0.0.0", base=""):
    """
    Generate a report of test coverage in RST (for Sphinx inclusion)

    :param cov: test coverage instance
    :param str package: Name of the package
    :param str base: base directory of modules to include in the report
    :return: RST string
    """
    import tempfile
    fd, fn = tempfile.mkstemp(suffix=".xml")
    os.close(fd)
    cov.xml_report(outfile=fn)

    from lxml import etree
    xml = etree.parse(fn)
    classes = xml.xpath("//class")

    line0 = "Test coverage report for %s" % package
    res = [line0, "=" * len(line0), ""]
    res.append("Measured on *%s* version %s, %s" %
               (package, version, time.strftime("%d/%m/%Y")))
    res += ["",
            ".. csv-table:: Test suite coverage",
            '   :header: "Name", "Stmts", "Exec", "Cover"',
            '   :widths: 35, 8, 8, 8',
            '']
    tot_sum_lines = 0
    tot_sum_hits = 0
    print(base)
    for cl in classes:
        name = cl.get("name")
        fname = cl.get("filename")
        if os.path.abspath(fname).startswith(base):
            lines = cl.find("lines").getchildren()
            hits = [int(i.get("hits")) for i in lines]

            sum_hits = sum(hits)
            sum_lines = len(lines)

            cover = 100.0 * sum_hits / sum_lines if sum_lines else 0

            if base:
                name = os.path.relpath(fname, base)

            res.append('   "%s", "%s", "%s", "%.1f %%"' %
                       (name, sum_lines, sum_hits, cover))
            tot_sum_lines += sum_lines
            tot_sum_hits += sum_hits
    res.append("")
    res.append('   "%s total", "%s", "%s", "%.1f %%"' %
               (package, tot_sum_lines, tot_sum_hits,
                100.0 * tot_sum_hits / tot_sum_lines if tot_sum_lines else 0))
    res.append("")
    return os.linesep.join(res)


def build_project(name, root_dir):
    """Run python setup.py build for the project.

    Build directory can be modified by environment variables.

    :param str name: Name of the project.
    :param str root_dir: Root directory of the project
    :return: The path to the directory were build was performed
    """
    platform = distutils.util.get_platform()
    architecture = "lib.%s-%i.%i" % (platform,
                                     sys.version_info[0], sys.version_info[1])

    if os.environ.get("PYBUILD_NAME") == name:
        # we are in the debian packaging way
        home = os.environ.get("PYTHONPATH", "").split(os.pathsep)[-1]
    elif os.environ.get("BUILDPYTHONPATH"):
        home = os.path.abspath(os.environ.get("BUILDPYTHONPATH", ""))
    else:
        home = os.path.join(root_dir, "build", architecture)

    logger.warning("Building %s to %s", name, home)
    p = subprocess.Popen([sys.executable, "setup.py", "build"],
                         shell=False, cwd=root_dir)
    logger.debug("subprocess ended with rc= %s", p.wait())
    return home


try:
    # pyFAI is not yet loaded, it is safer to use library from the system
    from argparse import ArgumentParser
except ImportError:
    from pyFAI.third_party.argparse import ArgumentParser

epilog = """Environment variables:
PYFAI_LOW_MEM: set to True to skip all tests >100Mb
PYFAI_OPENCL=False to disable OpenCL tests.
WITH_QT_TEST=False to disable graphical tests
"""
# SILX_TEST_LOW_MEM=True to disable tests taking large amount of memory
# GPU=False to disable the use of a GPU with OpenCL test
# """
parser = ArgumentParser(description='Run the tests.',
                        epilog=epilog)

parser.add_argument("--installed",
                    action="store_true", dest="installed", default=False,
                    help=("Test the installed version instead of" +
                          "building from the source"))
parser.add_argument("-c", "--coverage", dest="coverage",
                    action="store_true", default=False,
                    help=("Report code coverage" +
                          "(requires 'coverage' and 'lxml' module)"))
parser.add_argument("-m", "--memprofile", dest="memprofile",
                    action="store_true", default=False,
                    help="Report memory profiling")
parser.add_argument("-v", "--verbose", default=0,
                    action="count", dest="verbose",
                    help="Increase verbosity. Option -v prints additional " +
                         "INFO messages. Use -vv for full verbosity, " +
                         "including debug messages and test help strings.")
parser.add_argument("-l", "--low-mem", default=False,
                    action="store_true", dest="low_mem",
                    help="Use this option to discard all test using >100MB memory")
parser.add_argument("-o", "--no-opencl", dest="opencl", default=True,
                    action="store_false",
                    help="Disable the test of the OpenCL part")
parser.add_argument("-x", "--no-gui", dest="gui", default=True,
                    action="store_false",
                    help="Disable the test of the graphical use interface")
parser.add_argument("--qt-binding", dest="qt_binding", default=None,
                    help="Force using a Qt binding, from 'PyQt4', 'PyQt5', or 'PySide'")

# parser.add_argument("-l", "--low-mem", dest="low_mem", default=False,
#                    action="store_true",
#                    help="Disable test with large memory consumption (>100Mbyte")

default_test_name = "%s.test.suite" % PROJECT_NAME
parser.add_argument("test_name", nargs='*',
                    default=(default_test_name,),
                    help="Test names to run (Default: %s)" % default_test_name)
options = parser.parse_args()
sys.argv = [sys.argv[0]]


test_verbosity = 1
use_buffer = True
if options.verbose == 1:
    logging.root.setLevel(logging.INFO)
    logger.info("Set log level: INFO")
    test_verbosity = 2
    use_buffer = False
elif options.verbose > 1:
    logging.root.setLevel(logging.DEBUG)
    logger.info("Set log level: DEBUG")
    test_verbosity = 2
    use_buffer = False

if not options.gui:
    os.environ["WITH_QT_TEST"] = "False"

# if not options.opencl:
#    os.environ["SILX_OPENCL"] = "False"
#
# if options.low_mem:isy
#    os.environ["SILX_TEST_LOW_MEM"] = "True"

if options.coverage:
    logger.info("Running test-coverage")
    import coverage
    try:
        cov = coverage.Coverage(omit=["*test*", "*third_party*", "*/setup.py"])
    except AttributeError:
        cov = coverage.coverage(omit=["*test*", "*third_party*", "*/setup.py"])
    cov.start()

if options.qt_binding:
    binding = options.qt_binding.lower()
    if binding == "pyqt4":
        logger.info("Force using PyQt4")
        if sys.version < "3.0.0":
            try:
                import sip
                sip.setapi("QString", 2)
                sip.setapi("QVariant", 2)
            except:
                logger.warning("Cannot set sip API")
        import PyQt4.QtCore  # noqa
    elif binding == "pyqt5":
        logger.info("Force using PyQt5")
        import PyQt5.QtCore  # noqa
    elif binding == "pyside":
        logger.info("Force using PySide")
        import PySide.QtCore  # noqa
    else:
        raise ValueError("Qt binding '%s' is unknown" % options.qt_binding)


# Prevent importing from source directory
if (os.path.dirname(os.path.abspath(__file__)) ==
        os.path.abspath(sys.path[0])):
    removed_from_sys_path = sys.path.pop(0)
    logger.info("Patched sys.path, removed: '%s'", removed_from_sys_path)


# import module
if options.installed:  # Use installed version
    try:
        module = importer(PROJECT_NAME)
    except:
        raise ImportError(
            "%s not installed: Cannot run tests on installed version" %
            PROJECT_NAME)
else:  # Use built source
    build_dir = build_project(PROJECT_NAME, PROJECT_DIR)

    sys.path.insert(0, build_dir)
    logger.warning("Patched sys.path, added: '%s'", build_dir)
    module = importer(PROJECT_NAME)


PROJECT_VERSION = getattr(module, 'version', '')
PROJECT_PATH = module.__path__[0]


# Run the tests
runnerArgs = {}
runnerArgs["verbosity"] = test_verbosity
runnerArgs["buffer"] = use_buffer
if options.memprofile:
    runnerArgs["resultclass"] = ProfileTextTestResult
runner = unittest.TextTestRunner(**runnerArgs)

logger.warning("Test %s %s from %s",
               PROJECT_NAME, PROJECT_VERSION, PROJECT_PATH)

test_module_name = PROJECT_NAME + '.test'
logger.info('Import %s', test_module_name)
test_module = importer(test_module_name)
utilstest = importer(test_module_name + ".utilstest")
if old_importer:
    test_module = getattr(test_module, "test")
    print(dir(test_module))
    utilstest = getattr(test_module, "utilstest")
UtilsTest = utilstest.UtilsTest

if options.low_mem:
    logger.info("Switch to low_mem mode")
    UtilsTest.low_mem = True

if not options.opencl:
    logger.info("Disable OpenCL tests")
    UtilsTest.opencl = False

test_suite = unittest.TestSuite()

if not options.test_name:
    # Do not use test loader to avoid cryptic exception
    # when an error occur during import
    project_test_suite = getattr(test_module, 'suite')
    test_suite.addTest(project_test_suite())
else:
    test_suite.addTest(
        unittest.defaultTestLoader.loadTestsFromNames(options.test_name))


result = runner.run(test_suite)
for test, reason in result.skipped:
    logger.warning('Skipped %s (%s): %s',
                   test.id(), test.shortDescription() or '', reason)

if result.wasSuccessful():
    logger.info("Test suite succeeded")
    exit_status = 0
else:
    logger.warning("Test suite failed")
    exit_status = 1


if options.coverage:
    cov.stop()
    cov.save()
    with open("coverage.rst", "w") as fn:
        fn.write(report_rst(cov, PROJECT_NAME, PROJECT_VERSION, os.path.join(PROJECT_PATH, "build")))
    print(cov.report())

sys.exit(exit_status)<|MERGE_RESOLUTION|>--- conflicted
+++ resolved
@@ -32,11 +32,7 @@
 """
 
 __authors__ = ["Jérôme Kieffer", "Thomas Vincent"]
-<<<<<<< HEAD
-__date__ = "24/10/2017"
-=======
 __date__ = "10/01/2018"
->>>>>>> 42243239
 __license__ = "MIT"
 
 import distutils.util
@@ -277,8 +273,8 @@
 epilog = """Environment variables:
 PYFAI_LOW_MEM: set to True to skip all tests >100Mb
 PYFAI_OPENCL=False to disable OpenCL tests.
-WITH_QT_TEST=False to disable graphical tests
 """
+# WITH_QT_TEST=False to disable graphical tests,
 # SILX_TEST_LOW_MEM=True to disable tests taking large amount of memory
 # GPU=False to disable the use of a GPU with OpenCL test
 # """
@@ -307,15 +303,16 @@
 parser.add_argument("-o", "--no-opencl", dest="opencl", default=True,
                     action="store_false",
                     help="Disable the test of the OpenCL part")
-parser.add_argument("-x", "--no-gui", dest="gui", default=True,
-                    action="store_false",
-                    help="Disable the test of the graphical use interface")
-parser.add_argument("--qt-binding", dest="qt_binding", default=None,
-                    help="Force using a Qt binding, from 'PyQt4', 'PyQt5', or 'PySide'")
-
+
+
+# parser.add_argument("-x", "--no-gui", dest="gui", default=True,
+#                    action="store_false",
+#                    help="Disable the test of the graphical use interface")
 # parser.add_argument("-l", "--low-mem", dest="low_mem", default=False,
 #                    action="store_true",
 #                    help="Disable test with large memory consumption (>100Mbyte")
+# parser.add_argument("--qt-binding", dest="qt_binding", default=None,
+#                    help="Force using a Qt binding, from 'PyQt4', 'PyQt5', or 'PySide'")
 
 default_test_name = "%s.test.suite" % PROJECT_NAME
 parser.add_argument("test_name", nargs='*',
@@ -338,9 +335,9 @@
     test_verbosity = 2
     use_buffer = False
 
-if not options.gui:
-    os.environ["WITH_QT_TEST"] = "False"
-
+# if not options.gui:
+#    os.environ["WITH_QT_TEST"] = "False"
+#
 # if not options.opencl:
 #    os.environ["SILX_OPENCL"] = "False"
 #
@@ -355,27 +352,6 @@
     except AttributeError:
         cov = coverage.coverage(omit=["*test*", "*third_party*", "*/setup.py"])
     cov.start()
-
-if options.qt_binding:
-    binding = options.qt_binding.lower()
-    if binding == "pyqt4":
-        logger.info("Force using PyQt4")
-        if sys.version < "3.0.0":
-            try:
-                import sip
-                sip.setapi("QString", 2)
-                sip.setapi("QVariant", 2)
-            except:
-                logger.warning("Cannot set sip API")
-        import PyQt4.QtCore  # noqa
-    elif binding == "pyqt5":
-        logger.info("Force using PyQt5")
-        import PyQt5.QtCore  # noqa
-    elif binding == "pyside":
-        logger.info("Force using PySide")
-        import PySide.QtCore  # noqa
-    else:
-        raise ValueError("Qt binding '%s' is unknown" % options.qt_binding)
 
 
 # Prevent importing from source directory
