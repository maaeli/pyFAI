#!/usr/bin/env python
# coding: utf-8
#
#    Project: Azimuthal integration
#             https://github.com/silx-kit/pyFAI
#
#    Copyright (C) 2015 European Synchrotron Radiation Facility, Grenoble, France
#
#    Principal author:       Jérôme Kieffer (Jerome.Kieffer@ESRF.eu)
#
# Permission is hereby granted, free of charge, to any person obtaining a copy
# of this software and associated documentation files (the "Software"), to deal
# in the Software without restriction, including without limitation the rights
# to use, copy, modify, merge, publish, distribute, sublicense, and/or sell
# copies of the Software, and to permit persons to whom the Software is
# furnished to do so, subject to the following conditions:
#
# The above copyright notice and this permission notice shall be included in
# all copies or substantial portions of the Software.
#
# THE SOFTWARE IS PROVIDED "AS IS", WITHOUT WARRANTY OF ANY KIND, EXPRESS OR
# IMPLIED, INCLUDING BUT NOT LIMITED TO THE WARRANTIES OF MERCHANTABILITY,
# FITNESS FOR A PARTICULAR PURPOSE AND NONINFRINGEMENT. IN NO EVENT SHALL THE
# AUTHORS OR COPYRIGHT HOLDERS BE LIABLE FOR ANY CLAIM, DAMAGES OR OTHER
# LIABILITY, WHETHER IN AN ACTION OF CONTRACT, TORT OR OTHERWISE, ARISING FROM,
# OUT OF OR IN CONNECTION WITH THE SOFTWARE OR THE USE OR OTHER DEALINGS IN
# THE SOFTWARE.

from __future__ import absolute_import, division, print_function

"""Test suite for worker"""

__author__ = "Valentin Valls"
__contact__ = "valentin.valls@esrf.fr"
__license__ = "MIT"
__copyright__ = "European Synchrotron Radiation Facility, Grenoble, France"
<<<<<<< HEAD
__date__ = "03/11/2017"
=======
__date__ = "10/01/2018"
>>>>>>> 42243239

import os
import sys
import unittest
import numpy
import logging

try:
    from ..gui import qt
except ImportError:
    qt = None

if qt is not None:
    from ..integrate_widget import AIWidget

from .utilstest import UtilsTest

logger = logging.getLogger(__name__)


class AIWidgetMocked():

    def __init__(self, result=None):
        pass


class TestAIWidget(unittest.TestCase):

    @classmethod
    def setUpClass(cls):
        cls.app = None
        if sys.platform.startswith('linux') and not os.environ.get('DISPLAY', ''):
            # On linux and no DISPLAY available (e.g., ssh without -X)
            logger.warning('pyFAI.integrate_widget tests disabled (DISPLAY env. variable not set)')
            cls.app = None
        elif qt is not None:
            # Makes sure a QApplication exists and do it once for all
            qapp = qt.QApplication.instance() or qt.QApplication([])
            cls.app = qapp

    def setUp(self):
        if qt is None:
            self.skipTest("Qt is not available")
        if self.__class__.app is None:
            self.skipTest("DISPLAY env. is not set")

    @classmethod
    def tearDownClass(cls):
        cls.app = None

    def test_process_no_data(self):
        widget = AIWidget(json_file=None)
        widget.set_ponifile(UtilsTest.getimage("Pilatus1M.poni"))
        widget.nbpt_rad.setText("2")
        result = widget.proceed()
        self.assertIsNone(result)

    def test_process_numpy_1d(self):
        ponifile = UtilsTest.getimage("Pilatus1M.poni")
        data = numpy.array([[0, 0], [0, 100], [0, 0]])
        expected = [[23.5, 9.9]]

        widget = AIWidget(json_file=None)
        widget.set_ponifile(ponifile)
        widget.do_2D.setChecked(False)
        widget.nbpt_rad.setText("2")
        widget.set_input_data(numpy.array([data]), "foo")
        result = widget.proceed()
        numpy.testing.assert_array_almost_equal(result, expected, decimal=1)

    def test_process_numpy_2d(self):
        ponifile = UtilsTest.getimage("Pilatus1M.poni")
        data = numpy.array([[0, 0], [0, 100], [0, 0]])
        expected = [[[7.5, 5.3], [50.1, 12.6]]]

        widget = AIWidget(json_file=None)
        widget.set_ponifile(ponifile)
        widget.do_2D.setChecked(True)
        widget.nbpt_azim.setText("2")
        widget.nbpt_rad.setText("2")
        widget.set_input_data(numpy.array([data]), "foo")
        result = widget.proceed()
        numpy.testing.assert_array_almost_equal(result, expected, decimal=1)

    def test_process_array_1d(self):
        ponifile = UtilsTest.getimage("Pilatus1M.poni")
        data = numpy.array([[0, 0], [0, 100], [0, 0]])
        expected = [[[1.9, 1.9], [23.5, 9.9]]]

        widget = AIWidget(json_file=None)
        widget.set_ponifile(ponifile)
        widget.do_2D.setChecked(False)
        widget.nbpt_rad.setText("2")
        widget.set_input_data([data], "foo")
        result = widget.proceed()
        numpy.testing.assert_array_almost_equal(result, expected, decimal=1)

    def test_process_array_2d(self):
        ponifile = UtilsTest.getimage("Pilatus1M.poni")
        data = numpy.array([[0, 0], [0, 100], [0, 0]])
        expected = [[[[7.5, 5.3], [50.1, 12.6]], [2.0, 2.0], [-124.5, -124.2]]]

        widget = AIWidget(json_file=None)
        widget.set_ponifile(ponifile)
        widget.do_2D.setChecked(True)
        widget.nbpt_azim.setText("2")
        widget.nbpt_rad.setText("2")
        widget.set_input_data([data], "foo")
        result = widget.proceed()
        # simplify representation
        self.assertEqual(len(result), len(expected))
        self.assertEqual(len(result[0]), len(expected[0]))
        for i in range(len(result[0])):
            numpy.testing.assert_array_almost_equal(result[0][i], expected[0][i], decimal=1)


def suite():
    loader = unittest.defaultTestLoader.loadTestsFromTestCase
    testsuite = unittest.TestSuite()
    testsuite.addTest(loader(TestAIWidget))
    return testsuite


if __name__ == '__main__':
    runner = unittest.TextTestRunner()
    runner.run(suite())<|MERGE_RESOLUTION|>--- conflicted
+++ resolved
@@ -34,11 +34,7 @@
 __contact__ = "valentin.valls@esrf.fr"
 __license__ = "MIT"
 __copyright__ = "European Synchrotron Radiation Facility, Grenoble, France"
-<<<<<<< HEAD
-__date__ = "03/11/2017"
-=======
 __date__ = "10/01/2018"
->>>>>>> 42243239
 
 import os
 import sys
@@ -75,9 +71,7 @@
             logger.warning('pyFAI.integrate_widget tests disabled (DISPLAY env. variable not set)')
             cls.app = None
         elif qt is not None:
-            # Makes sure a QApplication exists and do it once for all
-            qapp = qt.QApplication.instance() or qt.QApplication([])
-            cls.app = qapp
+            cls.app = qt.QApplication([])
 
     def setUp(self):
         if qt is None:
