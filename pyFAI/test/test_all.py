#!/usr/bin/env python
# coding: utf-8
#
#    Project: Azimuthal integration
#             https://github.com/silx-kit/pyFAI
#
#    Copyright (C) 2015 European Synchrotron Radiation Facility, Grenoble, France
#
#    Principal author:       Jérôme Kieffer (Jerome.Kieffer@ESRF.eu)
#
# Permission is hereby granted, free of charge, to any person obtaining a copy
# of this software and associated documentation files (the "Software"), to deal
# in the Software without restriction, including without limitation the rights
# to use, copy, modify, merge, publish, distribute, sublicense, and/or sell
# copies of the Software, and to permit persons to whom the Software is
# furnished to do so, subject to the following conditions:
#
# The above copyright notice and this permission notice shall be included in
# all copies or substantial portions of the Software.
#
# THE SOFTWARE IS PROVIDED "AS IS", WITHOUT WARRANTY OF ANY KIND, EXPRESS OR
# IMPLIED, INCLUDING BUT NOT LIMITED TO THE WARRANTIES OF MERCHANTABILITY,
# FITNESS FOR A PARTICULAR PURPOSE AND NONINFRINGEMENT. IN NO EVENT SHALL THE
# AUTHORS OR COPYRIGHT HOLDERS BE LIABLE FOR ANY CLAIM, DAMAGES OR OTHER
# LIABILITY, WHETHER IN AN ACTION OF CONTRACT, TORT OR OTHERWISE, ARISING FROM,
# OUT OF OR IN CONNECTION WITH THE SOFTWARE OR THE USE OR OTHER DEALINGS IN
# THE SOFTWARE.
from __future__ import absolute_import, division, print_function

"""Test suite for all pyFAI modules."""

__authors__ = ["Jérôme Kieffer"]
__contact__ = "jerome.kieffer@esrf.eu"
__license__ = "MIT"
__copyright__ = "European Synchrotron Radiation Facility, Grenoble, France"
<<<<<<< HEAD
__date__ = "24/10/2017"
=======
__date__ = "12/01/2018"
>>>>>>> 42243239

import sys
import unittest
import logging
logger = logging.getLogger(__name__)

from .utilstest import UtilsTest

from . import test_average
from . import test_dummy
from . import test_histogram
from . import test_geometry_refinement
from . import test_azimuthal_integrator
from . import test_peak_picking
from . import test_geometry
from . import test_mask
from . import test_openCL
from . import test_export
from . import test_saxs
from . import test_integrate
from . import test_bilinear
from . import test_distortion
from . import test_flat
from . import test_utils
from . import test_detector
from . import test_convolution
from . import test_sparse
from . import test_csr
from . import test_blob_detection
from . import test_marchingsquares
from . import test_io
from . import test_calibrant
from . import test_polarization
from . import test_split_pixel
from . import test_bispev
from . import test_bug_regression
from . import test_watershed
from . import test_multi_geometry
from . import test_ocl_sort
from . import test_worker
from . import test_integrate_widget
from . import test_utils_shell
from . import test_utils_stringutil
from . import test_utils_mathutil
from . import test_preproc
from . import test_bayes
from . import test_scripts
from . import test_spline
from . import test_goniometer
from . import test_integrate_app
from ..opencl import test as test_opencl
from ..gui import test as test_gui


def suite():
    testsuite = unittest.TestSuite()
    testsuite.addTest(test_gui.suite())
    testsuite.addTest(test_average.suite())
    testsuite.addTest(test_dummy.suite())
    testsuite.addTest(test_histogram.suite())
    testsuite.addTest(test_geometry_refinement.suite())
    testsuite.addTest(test_azimuthal_integrator.suite())
    testsuite.addTest(test_peak_picking.suite())
    testsuite.addTest(test_geometry.suite())
    testsuite.addTest(test_mask.suite())
    testsuite.addTest(test_openCL.suite())
    testsuite.addTest(test_export.suite())
    testsuite.addTest(test_saxs.suite())
    testsuite.addTest(test_integrate.suite())
    testsuite.addTest(test_integrate_app.suite())
    testsuite.addTest(test_bilinear.suite())
    testsuite.addTest(test_distortion.suite())
    testsuite.addTest(test_flat.suite())
    testsuite.addTest(test_utils.suite())
    testsuite.addTest(test_detector.suite())
    testsuite.addTest(test_convolution.suite())
    testsuite.addTest(test_sparse.suite())
    testsuite.addTest(test_csr.suite())
    testsuite.addTest(test_blob_detection.suite())
    testsuite.addTest(test_marchingsquares.suite())
    testsuite.addTest(test_io.suite())
    testsuite.addTest(test_calibrant.suite())
    testsuite.addTest(test_polarization.suite())
    testsuite.addTest(test_split_pixel.suite())
    testsuite.addTest(test_bispev.suite())
    testsuite.addTest(test_bug_regression.suite())
    testsuite.addTest(test_watershed.suite())
    testsuite.addTest(test_multi_geometry.suite())
    testsuite.addTest(test_ocl_sort.suite())
    testsuite.addTest(test_worker.suite())
    testsuite.addTest(test_integrate_widget.suite())
    testsuite.addTest(test_utils_shell.suite())
    testsuite.addTest(test_utils_stringutil.suite())
    testsuite.addTest(test_utils_mathutil.suite())
    testsuite.addTest(test_preproc.suite())
    testsuite.addTest(test_bayes.suite())
    testsuite.addTest(test_scripts.suite())
    testsuite.addTest(test_spline.suite())
    testsuite.addTest(test_goniometer.suite())
    testsuite.addTest(test_opencl.suite())
    return testsuite


if __name__ == '__main__':
    runner = unittest.TextTestRunner()
    if runner.run(suite()).wasSuccessful():
        UtilsTest.clean_up()
    else:
        sys.exit(1)<|MERGE_RESOLUTION|>--- conflicted
+++ resolved
@@ -33,11 +33,7 @@
 __contact__ = "jerome.kieffer@esrf.eu"
 __license__ = "MIT"
 __copyright__ = "European Synchrotron Radiation Facility, Grenoble, France"
-<<<<<<< HEAD
-__date__ = "24/10/2017"
-=======
 __date__ = "12/01/2018"
->>>>>>> 42243239
 
 import sys
 import unittest
@@ -89,12 +85,10 @@
 from . import test_goniometer
 from . import test_integrate_app
 from ..opencl import test as test_opencl
-from ..gui import test as test_gui
 
 
 def suite():
     testsuite = unittest.TestSuite()
-    testsuite.addTest(test_gui.suite())
     testsuite.addTest(test_average.suite())
     testsuite.addTest(test_dummy.suite())
     testsuite.addTest(test_histogram.suite())
