#!/usr/bin/env python
# coding: utf-8
#
#    Project: Azimuthal integration
#             https://github.com/silx-kit/pyFAI
#
#    Copyright (C) 2015 European Synchrotron Radiation Facility, Grenoble, France
#
#    Principal author:       Jérôme Kieffer (Jerome.Kieffer@ESRF.eu)
#
# Permission is hereby granted, free of charge, to any person obtaining a copy
# of this software and associated documentation files (the "Software"), to deal
# in the Software without restriction, including without limitation the rights
# to use, copy, modify, merge, publish, distribute, sublicense, and/or sell
# copies of the Software, and to permit persons to whom the Software is
# furnished to do so, subject to the following conditions:
#
# The above copyright notice and this permission notice shall be included in
# all copies or substantial portions of the Software.
#
# THE SOFTWARE IS PROVIDED "AS IS", WITHOUT WARRANTY OF ANY KIND, EXPRESS OR
# IMPLIED, INCLUDING BUT NOT LIMITED TO THE WARRANTIES OF MERCHANTABILITY,
# FITNESS FOR A PARTICULAR PURPOSE AND NONINFRINGEMENT. IN NO EVENT SHALL THE
# AUTHORS OR COPYRIGHT HOLDERS BE LIABLE FOR ANY CLAIM, DAMAGES OR OTHER
# LIABILITY, WHETHER IN AN ACTION OF CONTRACT, TORT OR OTHERWISE, ARISING FROM,
# OUT OF OR IN CONNECTION WITH THE SOFTWARE OR THE USE OR OTHER DEALINGS IN
# THE SOFTWARE.

"""Test suites for calibrants"""

from __future__ import absolute_import, division, print_function

__author__ = "Jérôme Kieffer"
__contact__ = "Jérôme.Kieffer@esrf.fr"
__license__ = "MIT"
__copyright__ = "European Synchrotron Radiation Facility, Grenoble, France"
<<<<<<< HEAD
__date__ = "03/11/2017"
=======
__date__ = "12/01/2018"
>>>>>>> 42243239

import unittest
import logging
import sys
import copy
from .utilstest import UtilsTest
logger = logging.getLogger(__name__)
from ..third_party import six
from ..calibrant import Calibrant, CALIBRANT_FACTORY, Cell
from ..detectors import ALL_DETECTORS
from .. import AzimuthalIntegrator


class TestCalibrant(unittest.TestCase):
    """
    Test calibrant installation and loading
    """
    def test_factory(self):
        # by default we provide 11 calibrants
        count = len(CALIBRANT_FACTORY)
        self.assertTrue(count > 10, "at least 11 calibrants are available, got %s" % count)

        self.assertTrue("LaB6" in CALIBRANT_FACTORY, "LaB6 is a calibrant")

        # ensure each calibrant instance is unique
        cal1 = CALIBRANT_FACTORY("LaB6")
        cal1.wavelength = 1e-10
        cal2 = CALIBRANT_FACTORY("LaB6")
        self.assertTrue(cal2.wavelength is None, "calibrant is delivered without wavelength")

        # check that it is possible to instantiate all calibrant
        for _k, v in CALIBRANT_FACTORY.items():
            self.assertTrue(isinstance(v, Calibrant))

    def test_2th(self):
        lab6 = CALIBRANT_FACTORY("LaB6")
        lab6.wavelength = 1.54e-10
        tth = lab6.get_2th()
        self.assertTrue(len(tth) == 25, "We expect 25 rings for LaB6")
        lab6.setWavelength_change2th(1e-10)
        tth = lab6.get_2th()
        self.assertTrue(len(tth) == 25, "We still expect 25 rings for LaB6 (some are missing lost)")
        lab6.setWavelength_change2th(2e-10)
        tth = lab6.get_2th()
        self.assertTrue(len(tth) == 15, "Only 15 remaining out of 25 rings for LaB6 (some additional got lost)")

    def test_fake(self):
        """test for fake image generation"""
        with_plot = (logger.getEffectiveLevel() <= logging.DEBUG)
        if with_plot:
<<<<<<< HEAD
            from ..gui.matplotlib import pyplot
=======
            from matplotlib import pyplot
>>>>>>> 42243239
            fig = pyplot.figure()
            ax = fig.add_subplot(1, 1, 1)

        detectors = set(ALL_DETECTORS.values())
        for _idx, detector in enumerate(detectors):
            det = detector()
            # Skip generic detectors
            if "MAX_SHAPE" not in dir(det):
                continue
            # skip the big detectors for now
            if max(det.MAX_SHAPE) > 2000:
                continue
            ai = AzimuthalIntegrator(dist=0.01, poni1=0, poni2=0, detector=det)
            calibrant = CALIBRANT_FACTORY("LaB6")
            calibrant.set_wavelength(1e-10)
            img = calibrant.fake_calibration_image(ai)

            if with_plot:
                ax.cla()
                ax.set_title(det.name)

                ax.imshow(img, interpolation='nearest')
                fig.show()
                six.moves.input("enter> ")
            logger.info("%s min: %s max: %s ", det.name, img.min(), img.max())
            self.assertTrue(img.shape == det.shape, "Image (%s) has the right size" % (det.name,))
            self.assertTrue(img.sum() > 0, "Image (%s) contains some data" % (det.name,))
            sys.stderr.write(".")

    def test_factory_create_calibrant(self):
        c1 = CALIBRANT_FACTORY("LaB6")
        c2 = CALIBRANT_FACTORY("LaB6")
        self.assertIsNot(c1, c2)
        self.assertEquals(c1, c2)

    def test_same(self):
        c1 = CALIBRANT_FACTORY("LaB6")
        c2 = CALIBRANT_FACTORY("LaB6")
        self.assertEquals(c1, c2)

    def test_same2(self):
        c1 = CALIBRANT_FACTORY("LaB6")
        c2 = CALIBRANT_FACTORY("LaB6")
        c1.set_wavelength(1e-10)
        c2.set_wavelength(1e-10)
        self.assertEquals(c1, c2)

    def test_not_same_dspace(self):
        # this 2 calibrant must only be used there to test the lazy-loading
        c1 = CALIBRANT_FACTORY("LaB6_SRM660a")
        c2 = CALIBRANT_FACTORY("LaB6_SRM660b")
        self.assertNotEquals(c1, c2)

    def test_not_same_wavelength(self):
        c1 = CALIBRANT_FACTORY("LaB6")
        c1.set_wavelength(1e-10)
        c2 = CALIBRANT_FACTORY("LaB6")
        self.assertNotEquals(c1, c2)

    def test_copy(self):
        c1 = CALIBRANT_FACTORY("AgBh")
        c2 = copy.copy(c1)
        self.assertIsNot(c1, c2)
        self.assertEquals(c1, c2)
        c2.set_wavelength(1e-10)
        self.assertNotEquals(c1, c2)

    def test_hash(self):
        c1 = CALIBRANT_FACTORY("AgBh")
        c2 = CALIBRANT_FACTORY("AgBh")
        c3 = CALIBRANT_FACTORY("AgBh")
        c3.set_wavelength(1e-10)
        c4 = CALIBRANT_FACTORY("LaB6")
        store = {}
        store[c1] = True
        self.assertTrue(c1 in store)
        self.assertTrue(c2 in store)
        self.assertTrue(c3 not in store)
        self.assertTrue(c4 not in store)


class TestCell(unittest.TestCase):
    """
    Test generation of a calibrant from a cell
    """
    def test_class(self):
        c = Cell()
        self.assertAlmostEqual(c.volume, 1.0, msg="Volume of triclinic 1,1,1,90,90,90 == 1.0, got %s" % c.volume)
        c = Cell(1, 2, 3)
        self.assertAlmostEqual(c.volume, 6.0, msg="Volume of triclinic 1,2,3,90,90,90 == 6.0, got %s" % c.volume)
        c = Cell(1, 2, 3, 90, 30, 90)
        self.assertAlmostEqual(c.volume, 3.0, msg="Volume of triclinic 1,2,3,90,30,90 == 3.0, got %s" % c.volume)

    def test_classmethods(self):
        c = Cell.cubic(1)
        self.assertAlmostEqual(c.volume, 1.0, msg="Volume of cubic 1 == 1.0, got %s" % c.volume)
        c = Cell.tetragonal(2, 3)
        self.assertAlmostEqual(c.volume, 12.0, msg="Volume of tetragonal 2,3 == 12.0, got %s" % c.volume)
        c = Cell.orthorhombic(1, 2, 3)
        self.assertAlmostEqual(c.volume, 6.0, msg="Volume of orthorhombic 1,2,3 == 6.0, got %s" % c.volume)

    def test_dspacing(self):
        c = Cell.cubic(1)
        cd = c.d_spacing(0.1)
        cds = list(cd.keys())
        cds.sort()

        t = Cell()
        td = t.d_spacing(0.1)
        tds = list(td.keys())
        tds.sort()

        self.assertEquals(cds, tds, msg="d-spacings are the same")
        for k in cds:
            self.assertEquals(cd[k], td[k], msg="plans are the same for d=%s" % k)

    def test_helium(self):
        # self.skipTest("Not working")
        a = 4.242
        href = "A.F. Schuch and R.L. Mills, Phys. Rev. Lett., 1961, 6, 596."
        he = Cell.cubic(a)
        self.assertTrue(len(he.d_spacing(1)) == 15, msg="got 15 lines for He")
        he.save("He", "Helium", href, 1.0, UtilsTest.tempdir)

    def test_hydrogen(self):
        # self.skipTest("Not working")
        href = "DOI: 10.1126/science.239.4844.1131"
        h = Cell.hexagonal(2.6590, 4.3340)
        self.assertAlmostEqual(h.volume, 26.537, places=3, msg="Volume for H cell is correct")
        self.assertTrue(len(h.d_spacing(1)) == 14, msg="got 14 lines for H")
        h.save("H", "Hydrogen", href, 1.0, UtilsTest.tempdir)


def suite():
    loader = unittest.defaultTestLoader.loadTestsFromTestCase
    testsuite = unittest.TestSuite()
    testsuite.addTest(loader(TestCalibrant))
    testsuite.addTest(loader(TestCell))
    return testsuite


if __name__ == '__main__':
    runner = unittest.TextTestRunner()
    runner.run(suite())<|MERGE_RESOLUTION|>--- conflicted
+++ resolved
@@ -34,11 +34,7 @@
 __contact__ = "Jérôme.Kieffer@esrf.fr"
 __license__ = "MIT"
 __copyright__ = "European Synchrotron Radiation Facility, Grenoble, France"
-<<<<<<< HEAD
-__date__ = "03/11/2017"
-=======
 __date__ = "12/01/2018"
->>>>>>> 42243239
 
 import unittest
 import logging
@@ -89,11 +85,7 @@
         """test for fake image generation"""
         with_plot = (logger.getEffectiveLevel() <= logging.DEBUG)
         if with_plot:
-<<<<<<< HEAD
-            from ..gui.matplotlib import pyplot
-=======
             from matplotlib import pyplot
->>>>>>> 42243239
             fig = pyplot.figure()
             ax = fig.add_subplot(1, 1, 1)
 
