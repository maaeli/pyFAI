# -*- coding: utf-8 -*-
#
#    Project: Azimuthal integration
#             https://github.com/silx-kit/pyFAI
#
#    Copyright (C) 2015 European Synchrotron Radiation Facility, Grenoble, France
#
#    Principal author:       Jérôme Kieffer (Jerome.Kieffer@ESRF.eu)
#
# Permission is hereby granted, free of charge, to any person obtaining a copy
# of this software and associated documentation files (the "Software"), to deal
# in the Software without restriction, including without limitation the rights
# to use, copy, modify, merge, publish, distribute, sublicense, and/or sell
# copies of the Software, and to permit persons to whom the Software is
# furnished to do so, subject to the following conditions:
#
# The above copyright notice and this permission notice shall be included in
# all copies or substantial portions of the Software.
#
# THE SOFTWARE IS PROVIDED "AS IS", WITHOUT WARRANTY OF ANY KIND, EXPRESS OR
# IMPLIED, INCLUDING BUT NOT LIMITED TO THE WARRANTIES OF MERCHANTABILITY,
# FITNESS FOR A PARTICULAR PURPOSE AND NONINFRINGEMENT. IN NO EVENT SHALL THE
# AUTHORS OR COPYRIGHT HOLDERS BE LIABLE FOR ANY CLAIM, DAMAGES OR OTHER
# LIABILITY, WHETHER IN AN ACTION OF CONTRACT, TORT OR OTHERWISE, ARISING FROM,
# OUT OF OR IN CONNECTION WITH THE SOFTWARE OR THE USE OR OTHER DEALINGS IN
# THE SOFTWARE.

"""
Module for 2D sort based on OpenCL for median filtering and Bragg/amorphous
separation on GPU.

"""

from __future__ import absolute_import, print_function, division
__author__ = "Jérôme Kieffer"
__license__ = "MIT"
<<<<<<< HEAD
__date__ = "08/09/2017"
=======
__date__ = "11/09/2017"
>>>>>>> 3d12189d
__copyright__ = "2015, ESRF, Grenoble"
__contact__ = "jerome.kieffer@esrf.fr"

import os
import logging
from collections import OrderedDict
import numpy
from .common import ocl, release_cl_buffers, kernel_workgroup_size, pyopencl
if ocl:
    import pyopencl.array
else:
    raise ImportError("pyopencl is not installed or no device is available")
from .processing import OpenclProcessing
logger = logging.getLogger("pyFAI.opencl.sort")


class Separator(OpenclProcessing):
    """
    Implementation of sort, median filter and trimmed-mean in  pyopencl
    """
    DUMMY = numpy.finfo(numpy.float32).min
    kernel_files = ["kahan.cl", "bitonic.cl", "separate.cl", "sigma_clip.cl"]

    def __init__(self, npt_height=512, npt_width=1024, ctx=None, devicetype="all",
                 platformid=None, deviceid=None,
                 block_size=None, profile=False):
        """
        :param ctx: context
        :param block_size: 1 on macOSX on CPU
        :param profile: turn on profiling
        """
        OpenclProcessing.__init__(self, ctx=ctx, devicetype=devicetype,
                                  platformid=platformid, deviceid=deviceid,
                                  block_size=block_size, profile=profile)

        self.npt_width = npt_width
        self.npt_height = npt_height

        self.allocate_buffers()
        self.compile_kernels()
        if block_size is None:
            self.block_size = kernel_workgroup_size(self.program, "filter_vertical")
        else:
            self.block_size = min(block_size, kernel_workgroup_size(self.program, "filter_vertical"))
        self.set_kernel_arguments()

    def __repr__(self):
        lst = ["OpenCL implementation of sort/median_filter/trimmed_mean"]
        return os.linesep.join(lst)

    def allocate_buffers(self, *arg, **kwarg):
        """
        Allocate OpenCL buffers required for a specific configuration

        Note that an OpenCL context also requires some memory, as well
        as Event and other OpenCL functionalities which cannot and are
        not taken into account here.  The memory required by a context
        varies depending on the device. Typical for GTX580 is 65Mb but
        for a 9300m is ~15Mb In addition, a GPU will always have at
        least 3-5Mb of memory in use.  Unfortunately, OpenCL does NOT
        have a built-in way to check the actual free memory on a
        device, only the total memory.
        """
        buffers = [
            ("input_data", numpy.float32, (self.npt_height, self.npt_width)),
            ("vector_vertical", numpy.float32, (self.npt_width,)),
            ("vector_vertical_2", numpy.float32, (self.npt_width,)),
            ("vector_horizontal", numpy.float32, (self.npt_height,)),
            ("vector_horizontal_2", numpy.float32, (self.npt_height,))
                ]
        mem = {}
        with self.sem:
            try:
                for name, dtype, shape in buffers:
                    mem[name] = pyopencl.array.Array(self.queue, shape=shape, dtype=dtype)
            except pyopencl.MemoryError as error:
                release_cl_buffers(mem)
                raise MemoryError(error)
        self.cl_mem.update(mem)

    def set_kernel_arguments(self):
        """Tie arguments of OpenCL kernel-functions to the actual kernels

        set_kernel_arguments() is a private method, called by configure().
        It uses the dictionary _cl_kernel_args.

        Note that by default, since TthRange is disabled, the
        integration kernels have tth_min_max tied to the tthRange
        argument slot.

        When setRange is called it replaces that argument with
        tthRange low and upper bounds. When unsetRange is called, the
        argument slot is reset to tth_min_max.
        """
        self.cl_kernel_args["copy_pad"] = OrderedDict([("src", None),
                                                       ("dst", self.cl_mem["input_data"].data),
                                                       ("src_size", None),
                                                       ("dst_size", numpy.int32(self.cl_mem["input_data"].size)),
                                                       ("dummy", numpy.float32(0.0))])
        self.cl_kernel_args["bsort_vertical"] = OrderedDict([("g_data", self.cl_mem["input_data"].data),
                                                             ("l_data", None)])

        self.cl_kernel_args["bsort_horizontal"] = OrderedDict([("g_data", self.cl_mem["input_data"].data),
                                                               ("l_data", None)])

        self.cl_kernel_args["filter_vertical"] = OrderedDict([("src", self.cl_mem["input_data"].data),
                                                              ("dst", self.cl_mem["vector_vertical"].data),
                                                              ("width", numpy.uint32(self.npt_width)),
                                                              ("height", numpy.uint32(self.npt_height)),
                                                              ("dummy", numpy.float32(0)),
                                                              ("quantile", numpy.float32(0.5))])

        self.cl_kernel_args["filter_horizontal"] = OrderedDict([("src", self.cl_mem["input_data"].data),
                                                                ("dst", self.cl_mem["vector_horizontal"].data),
                                                                ("width", numpy.uint32(self.npt_width)),
                                                                ("height", numpy.uint32(self.npt_height)),
                                                                ("dummy", numpy.float32(0)),
                                                                ("quantile", numpy.float32(0.5))])

        self.cl_kernel_args["trimmed_mean_vertical"] = OrderedDict([("src", self.cl_mem["input_data"].data),
                                                                    ("dst", self.cl_mem["vector_vertical"].data),
                                                                    ("width", numpy.uint32(self.npt_width)),
                                                                    ("height", numpy.uint32(self.npt_height)),
                                                                    ("dummy", numpy.float32(0)),
                                                                    ("lower_quantile", numpy.float32(0.5)),
                                                                    ("upper_quantile", numpy.float32(0.5))])

        self.cl_kernel_args["trimmed_mean_horizontal"] = OrderedDict([("src", self.cl_mem["input_data"].data),
                                                                      ("dst", self.cl_mem["vector_horizontal"].data),
                                                                      ("width", numpy.uint32(self.npt_width)),
                                                                      ("height", numpy.uint32(self.npt_height)),
                                                                      ("dummy", numpy.float32(0)),
                                                                      ("lower_quantile", numpy.float32(0.5)),
                                                                      ("upper_quantile", numpy.float32(0.5))])

        self.cl_kernel_args["mean_std_vertical"] = OrderedDict([("src", self.cl_mem["input_data"].data),
                                                                ("mean", self.cl_mem["vector_vertical"].data),
                                                                ("std", self.cl_mem["vector_vertical_2"].data),
                                                                ("dummy", numpy.float32(0)),
                                                                ("l_data", None)])

        self.cl_kernel_args["mean_std_horizontal"] = OrderedDict([("src", self.cl_mem["input_data"].data),
                                                                  ("mean", self.cl_mem["vector_horizontal"].data),
                                                                  ("std", self.cl_mem["vector_horizontal_2"].data),
                                                                  ("dummy", numpy.float32(0)),
                                                                  ("l_data", None)])

        self.cl_kernel_args["sigma_clip_vertical"] = OrderedDict([("src", self.cl_mem["input_data"].data),
                                                                  ("mean", self.cl_mem["vector_vertical"].data),
                                                                  ("std", self.cl_mem["vector_vertical_2"].data),
                                                                  ("dummy", numpy.float32(0)),
                                                                  ("sigma_lo", numpy.float32(3.0)),
                                                                  ("sigma_hi", numpy.float32(3.0)),
                                                                  ("max_iter", numpy.int32(5)),
                                                                  ("l_data", None)])

        self.cl_kernel_args["sigma_clip_horizontal"] = OrderedDict([("src", self.cl_mem["input_data"].data),
                                                                    ("mean", self.cl_mem["vector_horizontal"].data),
                                                                    ("std", self.cl_mem["vector_horizontal_2"].data),
                                                                    ("dummy", numpy.float32(0)),
                                                                    ("sigma_lo", numpy.float32(3.0)),
                                                                    ("sigma_hi", numpy.float32(3.0)),
                                                                    ("max_iter", numpy.int32(5)),
                                                                    ("l_data", None)])

    def sort_vertical(self, data, dummy=None):
        """
        Sort the data along the vertical axis (azimuthal)

        :param data: numpy or pyopencl array
        :param dummy: dummy value
        :return: pyopencl array
        """
        events = []
        assert data.shape[1] == self.npt_width
        assert data.shape[0] <= self.npt_height
        if self.npt_height & (self.npt_height - 1):  # not a power of 2
            raise RuntimeError("Bitonic sort works only for power of two, requested sort on %s element" % self.npt_height)
        if dummy is None:
            dummy = self.DUMMY
        else:
            dummy = numpy.float32(dummy)
        if data.shape[0] < self.npt_height:
            if isinstance(data, pyopencl.array.Array):

                kargs = self.cl_kernel_args["copy_pad"]
                kargs["src"] = data.data
                kargs["dummy"] = dummy
                kargs["src_size"] = numpy.int32(data.size),
                wg = min(32, self.block_size)
                size = ((self.npt_height * self.npt_width) + wg - 1) & ~(wg - 1)
<<<<<<< HEAD
                evt = self.kernels["copy_pad"](self.queue, (size,), (wg,), *kargs.values())
=======
                evt = self.kernels.copy_pad(self.queue, (size,), (wg,), *kargs.values())
>>>>>>> 3d12189d
                events.append(("copy_pad", evt))
            else:
                data_big = numpy.zeros((self.npt_height, self.npt_width), dtype=numpy.float32) + dummy
                data_big[:data.shape[0], :] = data
                self.cl_mem["input_data"].set(data_big)
        else:
            if isinstance(data, pyopencl.array.Array):
                evt = pyopencl.enqueue(data.queue, self.cl_mem["input_data"].data, data.data)
                events.append(("copy", evt))
            else:
                self.cl_mem["input_data"].set(data)
        ws = self.npt_height // 8
        if self.block_size < ws:
            raise RuntimeError("Requested a workgoup size of %s, maximum is %s" % (ws, self.block_size))

        kargs = self.cl_kernel_args["bsort_vertical"]
        local_mem = kargs["l_data"]
        if not local_mem or local_mem.size < ws * 32:
            kargs["l_data"] = pyopencl.LocalMemory(ws * 32)  # 2float4 = 2*4*4 bytes per workgroup size
<<<<<<< HEAD
        evt = self.kernels["bsort_vertical"](self.queue, (ws, self.npt_width), (ws, 1), *kargs.values())
=======
        evt = self.kernels.bsort_vertical(self.queue, (ws, self.npt_width), (ws, 1), *kargs.values())
>>>>>>> 3d12189d
        events.append(("bsort_vertical", evt))

        if self.profile:
            with self.sem:
                self.events += events
        return self.cl_mem["input_data"]

    def sort_horizontal(self, data, dummy=None):
        """
        Sort the data along the horizontal axis (radial)

        :param data: numpy or pyopencl array
        :param dummy: dummy value
        :return: pyopencl array
        """
        events = []
        assert data.shape[1] == self.npt_width
        assert data.shape[0] == self.npt_height
        if self.npt_width & (self.npt_width - 1):  # not a power of 2
            raise RuntimeError("Bitonic sort works only for power of two, requested sort on %s element" % self.npt_width)
        if dummy is None:
            dummy = self.DUMMY
        else:
            dummy = numpy.float32(dummy)
#         if data.shape[0] < self.npt_height:
#             if isinstance(data, pyopencl.array.Array):
#                 wg = min(32, self.block_size)
#                 size = ((self.npt_height * self.npt_width) + wg - 1) & ~(wg - 1)
#                 evt = prg.copy_pad(queue, (size,), (ws,), data.data, self.cl_mem["input_data"].data, data.size, self.cl_mem["input_data"].size, dummy)
#                 events.append(("copy_pad", evt))
#             else:
#                 data_big = numpy.zeros((self.npt_height, self.npt_width), dtype=numpy.float32) + dummy
#                 data_big[:data.shape[0], :] = data
#                 self.cl_mem["input_data"].set(data_big)
#         else:
        if isinstance(data, pyopencl.array.Array):
            evt = pyopencl.enqueue(data.queue, self.cl_mem["input_data"].data, data.data)
            events.append(("copy", evt))
        else:
            self.cl_mem["input_data"].set(data)
        ws = self.npt_width // 8
        if self.block_size < ws:
            raise RuntimeError("Requested a workgoup size of %s, maximum is %s" % (ws, self.block_size))
        kargs = self.cl_kernel_args["bsort_horizontal"]
        local_mem = kargs["l_data"]
        if not local_mem or local_mem.size < ws * 32:
            kargs["l_data"] = pyopencl.LocalMemory(ws * 32)  # 2float4 = 2*4*4 bytes per workgroup size
<<<<<<< HEAD
        evt = self.kernels["bsort_horizontal"](self.queue, (self.npt_height, ws), (1, ws), *kargs.values())
=======
        evt = self.kernels.bsort_horizontal(self.queue, (self.npt_height, ws), (1, ws), *kargs.values())
>>>>>>> 3d12189d
        events.append(("bsort_horizontal", evt))

        if self.profile:
            with self.sem:
                self.events += events
        return self.cl_mem["input_data"]

    def filter_vertical(self, data, dummy=None, quantile=0.5):
        """
        Sort the data along the vertical axis (azimuthal)

        :param data: numpy or pyopencl array
        :param dummy: dummy value
        :param quantile:
        :return: pyopencl array
        """
        if dummy is None:
            dummy = self.DUMMY
        else:
            dummy = numpy.float32(dummy)
        _sorted = self.sort_vertical(data, dummy)
        wg = min(32, self.block_size)
        ws = (self.npt_width + wg - 1) & ~(wg - 1)
        with self.sem:
            kargs = self.cl_kernel_args["filter_vertical"]
            kargs["dummy"] = dummy
            kargs['quantile'] = numpy.float32(quantile)
<<<<<<< HEAD
            evt = self.kernels["filter_vertical"](self.queue, (ws,), (wg,), *kargs.values())
=======
            evt = self.kernels.filter_vertical(self.queue, (ws,), (wg,), *kargs.values())
>>>>>>> 3d12189d
            self.events.append(("filter_vertical", evt))
        return self.cl_mem["vector_vertical"]

    def filter_horizontal(self, data, dummy=None, quantile=0.5):
        """
        Sort the data along the vertical axis (azimuthal)

        :param data: numpy or pyopencl array
        :param dummy: dummy value
        :param quantile:
        :return: pyopencl array
        """
        if dummy is None:
            dummy = self.DUMMY
        else:
            dummy = numpy.float32(dummy)
        _sorted = self.sort_horizontal(data, dummy)
        wg = min(32, self.block_size)
        ws = (self.npt_height + wg - 1) & ~(wg - 1)
        with self.sem:
            kargs = self.cl_kernel_args["filter_horizontal"]
            kargs["dummy"] = dummy
            kargs["quantile"] = numpy.float32(quantile)
<<<<<<< HEAD
            evt = self.kernels["filter_horizontal"](self.queue, (ws,), (wg,), *kargs.values())
=======
            evt = self.kernels.filter_horizontal(self.queue, (ws,), (wg,), *kargs.values())
>>>>>>> 3d12189d
            self.events.append(("filter_horizontal", evt))
        return self.cl_mem["vector_horizontal"]

    def trimmed_mean_vertical(self, data, dummy=None, quantiles=(0.5, 0.5)):
        """
        Perform a trimmed mean (mean without the extremes) 
        After sorting the data along the vertical axis (azimuthal)

        :param data: numpy or pyopencl array
        :param dummy: dummy value
        :param quantile:
        :return: pyopencl array
        """
        if dummy is None:
            dummy = self.DUMMY
        else:
            dummy = numpy.float32(dummy)
        _sorted = self.sort_vertical(data, dummy)
        wg = min(32, self.block_size)
        ws = (self.npt_width + wg - 1) & ~(wg - 1)
        with self.sem:
            kargs = self.cl_kernel_args["trimmed_mean_vertical"]
            kargs["dummy"] = dummy
            kargs["lower_quantile"] = numpy.float32(min(quantiles))
            kargs["upper_quantile"] = numpy.float32(max(quantiles))
<<<<<<< HEAD
            evt = self.kernels["trimmed_mean_vertical"](self.queue, (ws,), (wg,), *kargs.values())
=======
            evt = self.kernels.trimmed_mean_vertical(self.queue, (ws,), (wg,), *kargs.values())
>>>>>>> 3d12189d
            self.events.append(("trimmed_mean_vertical", evt))
        return self.cl_mem["vector_vertical"]

    def trimmed_mean_horizontal(self, data, dummy=None, quantiles=(0.5, 0.5)):
        """
        Perform a trimmed mean (mean without the extremes) 
        After sorting the data along the vertical axis (azimuthal)

        :param data: numpy or pyopencl array
        :param dummy: dummy value
        :param quantile:
        :return: pyopencl array
        """
        if dummy is None:
            dummy = self.DUMMY
        else:
            dummy = numpy.float32(dummy)
        _sorted = self.sort_horizontal(data, dummy)
        wg = min(32, self.block_size)
        ws = (self.npt_height + wg - 1) & ~(wg - 1)
        with self.sem:
            kargs = self.cl_kernel_args["trimmed_mean_horizontal"]
            kargs["dummy"] = dummy
            kargs["lower_quantile"] = numpy.float32(min(quantiles))
            kargs["upper_quantile"] = numpy.float32(max(quantiles))
<<<<<<< HEAD
            evt = self.kernels["trimmed_mean_horizontal"](self.queue, (ws,), (wg,), *kargs.values())
=======
            evt = self.kernels.trimmed_mean_horizontal(self.queue, (ws,), (wg,), *kargs.values())
>>>>>>> 3d12189d
            self.events.append(("trimmed_mean_horizontal", evt))
        return self.cl_mem["vector_horizontal"]

    def mean_std_vertical(self, data, dummy=None):
        """calculates the mean and std along a column, 
        column size has to be multiple of 8 and <8192"""
        if dummy is None:
            dummy = self.DUMMY
        else:
            dummy = numpy.float32(dummy)
        assert data.shape[0] == self.npt_height
        assert data.shape[1] == self.npt_width
        wg = self.npt_height // 8
        ws = (wg, self.npt_width)
        with self.sem:
            self.cl_mem["input_data"].set(data)
            kargs = self.cl_kernel_args["mean_std_vertical"]
            kargs["dummy"] = dummy
            local_mem = kargs["l_data"]
            if not local_mem or local_mem.size < wg * 20:
                kargs["l_data"] = pyopencl.LocalMemory(wg * 20)  # 5 float per thread
<<<<<<< HEAD
            evt = self.kernels["mean_std_vertical"](self.queue, ws, (wg, 1), *kargs.values())
=======
            evt = self.kernels.mean_std_vertical(self.queue, ws, (wg, 1), *kargs.values())
>>>>>>> 3d12189d
            self.events.append(("mean_std_vertical", evt))
        return self.cl_mem["vector_vertical"], self.cl_mem["vector_vertical_2"]

    def mean_std_horizontal(self, data, dummy=None):
        "calculates the mean and std along a row"
        if dummy is None:
            dummy = self.DUMMY
        else:
            dummy = numpy.float32(dummy)
        assert data.shape[0] == self.npt_height
        assert data.shape[1] == self.npt_width
        wg = self.npt_width // 8
        ws = (self.npt_height, wg)
        with self.sem:
            self.cl_mem["input_data"].set(data)
            kargs = self.cl_kernel_args["mean_std_horizontal"]
            kargs["dummy"] = dummy
            local_mem = kargs["l_data"]
            if not local_mem or local_mem.size < wg * 20:
                kargs["l_data"] = pyopencl.LocalMemory(wg * 20)  # 5 float per thread
<<<<<<< HEAD
            evt = self.kernels["mean_std_horizontal"](self.queue, ws, (1, wg), *kargs.values())
=======
            evt = self.kernels.mean_std_horizontal(self.queue, ws, (1, wg), *kargs.values())
>>>>>>> 3d12189d
            self.events.append(("mean_std_horizontal", evt))
        return self.cl_mem["vector_horizontal"], self.cl_mem["vector_horizontal_2"]

    def sigma_clip_vertical(self, data, sigma_lo=3, sigma_hi=None, max_iter=5, dummy=None):
        """calculates iterative sigma-clipped mean and std per column. 
        column size has to be multiple of 8 and <8192"""
        if dummy is None:
            dummy = self.DUMMY
        else:
            dummy = numpy.float32(dummy)
        if sigma_hi is None:
            sigma_hi = sigma_lo
        assert data.shape[0] == self.npt_height
        assert data.shape[1] == self.npt_width
        wg = self.npt_height // 8
        ws = (wg, self.npt_width)
        with self.sem:
            self.cl_mem["input_data"].set(data)
            kargs = self.cl_kernel_args["sigma_clip_vertical"]
            kargs["dummy"] = dummy
            kargs["sigma_lo"] = numpy.float32(sigma_lo)
            kargs["sigma_hi"] = numpy.float32(sigma_hi)
            kargs["max_iter"] = numpy.int32(max_iter)
            local_mem = kargs["l_data"]
            if not local_mem or local_mem.size < wg * 20:
                kargs["l_data"] = pyopencl.LocalMemory(wg * 20)  # 5 float per thread
<<<<<<< HEAD
            evt = self.kernels["sigma_clip_vertical"](self.queue, ws, (wg, 1), *kargs.values())
=======
            evt = self.kernels.sigma_clip_vertical(self.queue, ws, (wg, 1), *kargs.values())
>>>>>>> 3d12189d
            self.events.append(("sigma_clip_vertical", evt))
        return self.cl_mem["vector_vertical"], self.cl_mem["vector_vertical_2"]

    def sigma_clip_horizontal(self, data, sigma_lo=3, sigma_hi=None, max_iter=5, dummy=None):
        """calculates iterative sigma-clipped mean and std per row. 
        column size has to be multiple of 8 and <8192"""
        if dummy is None:
            dummy = self.DUMMY
        else:
            dummy = numpy.float32(dummy)
        assert data.shape[0] == self.npt_height
        assert data.shape[1] == self.npt_width
        wg = self.npt_width // 8
        ws = (self.npt_height, wg)
        with self.sem:
            self.cl_mem["input_data"].set(data)
            kargs = self.cl_kernel_args["sigma_clip_horizontal"]
            kargs["dummy"] = dummy
            kargs["sigma_lo"] = numpy.float32(sigma_lo)
            kargs["sigma_hi"] = numpy.float32(sigma_hi)
            kargs["max_iter"] = numpy.int32(max_iter)
            local_mem = kargs["l_data"]
            if not local_mem or local_mem.size < wg * 20:
                kargs["l_data"] = pyopencl.LocalMemory(wg * 20)  # 5 float per thread
<<<<<<< HEAD
            evt = self.kernels["sigma_clip_horizontal"](self.queue, ws, (1, wg), *kargs.values())
=======
            evt = self.kernels.sigma_clip_horizontal(self.queue, ws, (1, wg), *kargs.values())
>>>>>>> 3d12189d
            self.events.append(("sigma_clip_horizontal", evt))
        return self.cl_mem["vector_horizontal"], self.cl_mem["vector_horizontal_2"]<|MERGE_RESOLUTION|>--- conflicted
+++ resolved
@@ -34,11 +34,7 @@
 from __future__ import absolute_import, print_function, division
 __author__ = "Jérôme Kieffer"
 __license__ = "MIT"
-<<<<<<< HEAD
-__date__ = "08/09/2017"
-=======
 __date__ = "11/09/2017"
->>>>>>> 3d12189d
 __copyright__ = "2015, ESRF, Grenoble"
 __contact__ = "jerome.kieffer@esrf.fr"
 
@@ -230,11 +226,7 @@
                 kargs["src_size"] = numpy.int32(data.size),
                 wg = min(32, self.block_size)
                 size = ((self.npt_height * self.npt_width) + wg - 1) & ~(wg - 1)
-<<<<<<< HEAD
-                evt = self.kernels["copy_pad"](self.queue, (size,), (wg,), *kargs.values())
-=======
                 evt = self.kernels.copy_pad(self.queue, (size,), (wg,), *kargs.values())
->>>>>>> 3d12189d
                 events.append(("copy_pad", evt))
             else:
                 data_big = numpy.zeros((self.npt_height, self.npt_width), dtype=numpy.float32) + dummy
@@ -254,11 +246,7 @@
         local_mem = kargs["l_data"]
         if not local_mem or local_mem.size < ws * 32:
             kargs["l_data"] = pyopencl.LocalMemory(ws * 32)  # 2float4 = 2*4*4 bytes per workgroup size
-<<<<<<< HEAD
-        evt = self.kernels["bsort_vertical"](self.queue, (ws, self.npt_width), (ws, 1), *kargs.values())
-=======
         evt = self.kernels.bsort_vertical(self.queue, (ws, self.npt_width), (ws, 1), *kargs.values())
->>>>>>> 3d12189d
         events.append(("bsort_vertical", evt))
 
         if self.profile:
@@ -306,11 +294,7 @@
         local_mem = kargs["l_data"]
         if not local_mem or local_mem.size < ws * 32:
             kargs["l_data"] = pyopencl.LocalMemory(ws * 32)  # 2float4 = 2*4*4 bytes per workgroup size
-<<<<<<< HEAD
-        evt = self.kernels["bsort_horizontal"](self.queue, (self.npt_height, ws), (1, ws), *kargs.values())
-=======
         evt = self.kernels.bsort_horizontal(self.queue, (self.npt_height, ws), (1, ws), *kargs.values())
->>>>>>> 3d12189d
         events.append(("bsort_horizontal", evt))
 
         if self.profile:
@@ -338,11 +322,7 @@
             kargs = self.cl_kernel_args["filter_vertical"]
             kargs["dummy"] = dummy
             kargs['quantile'] = numpy.float32(quantile)
-<<<<<<< HEAD
-            evt = self.kernels["filter_vertical"](self.queue, (ws,), (wg,), *kargs.values())
-=======
             evt = self.kernels.filter_vertical(self.queue, (ws,), (wg,), *kargs.values())
->>>>>>> 3d12189d
             self.events.append(("filter_vertical", evt))
         return self.cl_mem["vector_vertical"]
 
@@ -366,11 +346,7 @@
             kargs = self.cl_kernel_args["filter_horizontal"]
             kargs["dummy"] = dummy
             kargs["quantile"] = numpy.float32(quantile)
-<<<<<<< HEAD
-            evt = self.kernels["filter_horizontal"](self.queue, (ws,), (wg,), *kargs.values())
-=======
             evt = self.kernels.filter_horizontal(self.queue, (ws,), (wg,), *kargs.values())
->>>>>>> 3d12189d
             self.events.append(("filter_horizontal", evt))
         return self.cl_mem["vector_horizontal"]
 
@@ -396,11 +372,7 @@
             kargs["dummy"] = dummy
             kargs["lower_quantile"] = numpy.float32(min(quantiles))
             kargs["upper_quantile"] = numpy.float32(max(quantiles))
-<<<<<<< HEAD
-            evt = self.kernels["trimmed_mean_vertical"](self.queue, (ws,), (wg,), *kargs.values())
-=======
             evt = self.kernels.trimmed_mean_vertical(self.queue, (ws,), (wg,), *kargs.values())
->>>>>>> 3d12189d
             self.events.append(("trimmed_mean_vertical", evt))
         return self.cl_mem["vector_vertical"]
 
@@ -426,11 +398,7 @@
             kargs["dummy"] = dummy
             kargs["lower_quantile"] = numpy.float32(min(quantiles))
             kargs["upper_quantile"] = numpy.float32(max(quantiles))
-<<<<<<< HEAD
-            evt = self.kernels["trimmed_mean_horizontal"](self.queue, (ws,), (wg,), *kargs.values())
-=======
             evt = self.kernels.trimmed_mean_horizontal(self.queue, (ws,), (wg,), *kargs.values())
->>>>>>> 3d12189d
             self.events.append(("trimmed_mean_horizontal", evt))
         return self.cl_mem["vector_horizontal"]
 
@@ -452,11 +420,7 @@
             local_mem = kargs["l_data"]
             if not local_mem or local_mem.size < wg * 20:
                 kargs["l_data"] = pyopencl.LocalMemory(wg * 20)  # 5 float per thread
-<<<<<<< HEAD
-            evt = self.kernels["mean_std_vertical"](self.queue, ws, (wg, 1), *kargs.values())
-=======
             evt = self.kernels.mean_std_vertical(self.queue, ws, (wg, 1), *kargs.values())
->>>>>>> 3d12189d
             self.events.append(("mean_std_vertical", evt))
         return self.cl_mem["vector_vertical"], self.cl_mem["vector_vertical_2"]
 
@@ -477,11 +441,7 @@
             local_mem = kargs["l_data"]
             if not local_mem or local_mem.size < wg * 20:
                 kargs["l_data"] = pyopencl.LocalMemory(wg * 20)  # 5 float per thread
-<<<<<<< HEAD
-            evt = self.kernels["mean_std_horizontal"](self.queue, ws, (1, wg), *kargs.values())
-=======
             evt = self.kernels.mean_std_horizontal(self.queue, ws, (1, wg), *kargs.values())
->>>>>>> 3d12189d
             self.events.append(("mean_std_horizontal", evt))
         return self.cl_mem["vector_horizontal"], self.cl_mem["vector_horizontal_2"]
 
@@ -508,11 +468,7 @@
             local_mem = kargs["l_data"]
             if not local_mem or local_mem.size < wg * 20:
                 kargs["l_data"] = pyopencl.LocalMemory(wg * 20)  # 5 float per thread
-<<<<<<< HEAD
-            evt = self.kernels["sigma_clip_vertical"](self.queue, ws, (wg, 1), *kargs.values())
-=======
             evt = self.kernels.sigma_clip_vertical(self.queue, ws, (wg, 1), *kargs.values())
->>>>>>> 3d12189d
             self.events.append(("sigma_clip_vertical", evt))
         return self.cl_mem["vector_vertical"], self.cl_mem["vector_vertical_2"]
 
@@ -537,10 +493,6 @@
             local_mem = kargs["l_data"]
             if not local_mem or local_mem.size < wg * 20:
                 kargs["l_data"] = pyopencl.LocalMemory(wg * 20)  # 5 float per thread
-<<<<<<< HEAD
-            evt = self.kernels["sigma_clip_horizontal"](self.queue, ws, (1, wg), *kargs.values())
-=======
             evt = self.kernels.sigma_clip_horizontal(self.queue, ws, (1, wg), *kargs.values())
->>>>>>> 3d12189d
             self.events.append(("sigma_clip_horizontal", evt))
         return self.cl_mem["vector_horizontal"], self.cl_mem["vector_horizontal_2"]