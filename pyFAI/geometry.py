--- conflicted
+++ resolved
@@ -39,11 +39,7 @@
 __contact__ = "Jerome.Kieffer@ESRF.eu"
 __license__ = "MIT"
 __copyright__ = "European Synchrotron Radiation Facility, Grenoble, France"
-<<<<<<< HEAD
 __date__ = "13/02/2017"
-=======
-__date__ = "16/01/2017"
->>>>>>> 471a995f
 __status__ = "production"
 __docformat__ = 'restructuredtext'
 
