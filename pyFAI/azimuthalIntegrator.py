--- conflicted
+++ resolved
@@ -32,11 +32,7 @@
 __contact__ = "Jerome.Kieffer@ESRF.eu"
 __license__ = "MIT"
 __copyright__ = "European Synchrotron Radiation Facility, Grenoble, France"
-<<<<<<< HEAD
 __date__ = "22/06/2017"
-=======
-__date__ = "21/06/2017"
->>>>>>> 7bf21806
 __status__ = "stable"
 __docformat__ = 'restructuredtext'
 
@@ -2759,7 +2755,7 @@
         if mask is None:
             has_mask = "from detector"
             mask = self.mask
-            mask_crc = self.detector.get_mask_crc
+            mask_crc = self.detector.get_mask_crc()
             if mask is None:
                 has_mask = False
                 mask_crc = None
@@ -3357,12 +3353,11 @@
 
         result = Integrate1dResult(radial, spectrum)
         result._set_unit(unit)
-        # TODO
-        # result._set_has_mask(has_mask)
-        # result._set_metadata(metadata)
-        # Once metadata PR is merged
-        # result._set_has_dark_correction(dark is not None)
-        # result._set_has_flat_correction(flat is not None)
+        
+        result._set_has_mask(has_mask)
+        result._set_metadata(metadata)
+        result._set_has_dark_correction(has_dark)
+        result._set_has_flat_correction(has_flat)
         # result._set_polarization_factor(polarization_factor)
         # result._set_normalization_factor(normalization_factor)
         return result
