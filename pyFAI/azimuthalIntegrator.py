--- conflicted
+++ resolved
@@ -32,11 +32,7 @@
 __contact__ = "Jerome.Kieffer@ESRF.eu"
 __license__ = "MIT"
 __copyright__ = "European Synchrotron Radiation Facility, Grenoble, France"
-<<<<<<< HEAD
 __date__ = "16/06/2017"
-=======
-__date__ = "15/06/2017"
->>>>>>> 32af8e98
 __status__ = "stable"
 __docformat__ = 'restructuredtext'
 
@@ -50,20 +46,16 @@
 from math import pi
 from numpy import rad2deg
 from .geometry import Geometry
-from . import average
+# from . import average
 from . import units
-from . import utils
+# from . import utils
 from .utils import EPS32, deg2rad, crc32
 from .decorators import deprecated
 from .containers import Integrate1dResult
 from .containers import Integrate2dResult
 from .io import DefaultAiWriter
-try:
-    import fabio
-except ImportError:
-    logger.warning("FabIO package is missing")
-    fabio = None
 error = None
+
 
 try:
     from .ext import splitBBoxLUT
@@ -209,15 +201,8 @@
                           pixel1, pixel2, splineFile, detector, wavelength)
         self._nbPixCache = {}  # key=shape, value: array
 
-        #
-        # mask and maskfile are properties pointing to self.detector
-
-        self._darkcurrent = None
-        self._flatfield_crc = None
-        self._darkcurrent_crc = None
-        self._writer = None
-        self.flatfiles = None
-        self.darkfiles = None
+        # mask, maskfile, darkcurrent and flatfield are properties pointing to
+        # self.detector now (16/06/2017
 
         self._ocl_integrator = None
         self._ocl_lut_integr = None
@@ -322,11 +307,11 @@
         :param dark: ndarray with dark noise or None
         :return: 2tuple: corrected_data, dark_actually used (or None)
         """
+        dark = dark if dark is not None else self._darkcurrent
         if dark is not None:
             return data - dark, dark
-        elif self._darkcurrent is not None:
-            return data - self._darkcurrent, self._darkcurrent
-        return data, None
+        else:
+            return data, None
 
     def flat_correction(self, data, flat=None):
         """
@@ -337,7 +322,7 @@
         :param flat: ndarray with flatfield or None for no correction
         :return: 2tuple: corrected_data, flat_actually used (or None)
         """
-        flat = flat or self.detector.flatfield
+        flat = flat if flat is not None else self.detector.flatfield
         if flat is not None:
             return data / flat, flat
         else:
@@ -3459,14 +3444,10 @@
 ################################################################################
 
     def set_darkcurrent(self, dark):
-        self._darkcurrent = dark
-        if dark is not None:
-            self._darkcurrent_crc = crc32(dark)
-        else:
-            self._darkcurrent_crc = None
+        self.detector.set_darkcurrent(dark)
 
     def get_darkcurrent(self):
-        return self._darkcurrent
+        return self.detector.get_darkcurrent()
 
     darkcurrent = property(get_darkcurrent, set_darkcurrent)
 
@@ -3479,7 +3460,8 @@
     flatfield = property(get_flatfield, set_flatfield)
 
     def set_darkfiles(self, files=None, method="mean"):
-        """
+        """Moved to Detector
+        
         :param files: file(s) used to compute the dark.
         :type files: str or list(str) or None
         :param method: method used to compute the dark, "mean" or "median"
@@ -3488,24 +3470,16 @@
         Set the dark current from one or mutliple files, avaraged
         according to the method provided
         """
-        if type(files) in utils.StringTypes:
-            files = [i.strip() for i in files.split(",")]
-        elif not files:
-            files = []
-        if len(files) == 0:
-            self.set_darkcurrent(None)
-        elif len(files) == 1:
-            if fabio is None:
-                raise RuntimeError("FabIO is missing")
-            self.set_darkcurrent(fabio.open(files[0]).data.astype(numpy.float32))
-            self.darkfiles = files[0]
-        else:
-            self.set_darkcurrent(average.average_images(files, filter_=method, fformat=None, threshold=0))
-            self.darkfiles = "%s(%s)" % (method, ",".join(files))
+        self.detector.set_darkfiles(files, method)
+
+    @property
+    def darkfiles(self):
+        return self.detector.darkfiles
 
     def set_flatfiles(self, files, method="mean"):
-        """
-        :param files: file(s) used to compute the dark.
+        """Moved to Detector
+        
+        :param files: file(s) used to compute the flat-field.
         :type files: str or list(str) or None
         :param method: method used to compute the dark, "mean" or "median"
         :type method: str
@@ -3513,20 +3487,11 @@
         Set the flat field from one or mutliple files, averaged
         according to the method provided
         """
-        if type(files) in utils.StringTypes:
-            files = [i.strip() for i in files.split(",")]
-        elif not files:
-            files = []
-        if len(files) == 0:
-            self.set_flatfield(None)
-        elif len(files) == 1:
-            if fabio is None:
-                raise RuntimeError("FabIO is missing")
-            self.set_flatfield(fabio.open(files[0]).data.astype(numpy.float32))
-            self.flatfiles = files[0]
-        else:
-            self.set_flatfield(average.average_images(files, filter_=method, fformat=None, threshold=0))
-            self.flatfiles = "%s(%s)" % (method, ",".join(files))
+        self.detector.set_flatfiles(files, method)
+
+    @property
+    def flatfiles(self):
+        return self.detector.flatfiles
 
     def get_empty(self):
         return self._empty
