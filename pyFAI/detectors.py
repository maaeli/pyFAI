# !/usr/bin/env python
# -*- coding: utf-8 -*-
#
#    Project: Azimuthal integration
#             https://github.com/silx-kit/pyFAI
#
#    Copyright (C) European Synchrotron Radiation Facility, Grenoble, France
#
#    Principal author:       Jérôme Kieffer (Jerome.Kieffer@ESRF.eu)
#
# Permission is hereby granted, free of charge, to any person obtaining a copy
# of this software and associated documentation files (the "Software"), to deal
# in the Software without restriction, including without limitation the rights
# to use, copy, modify, merge, publish, distribute, sublicense, and/or sell
# copies of the Software, and to permit persons to whom the Software is
# furnished to do so, subject to the following conditions:
#
# The above copyright notice and this permission notice shall be included in
# all copies or substantial portions of the Software.
#
# THE SOFTWARE IS PROVIDED "AS IS", WITHOUT WARRANTY OF ANY KIND, EXPRESS OR
# IMPLIED, INCLUDING BUT NOT LIMITED TO THE WARRANTIES OF MERCHANTABILITY,
# FITNESS FOR A PARTICULAR PURPOSE AND NONINFRINGEMENT. IN NO EVENT SHALL THE
# AUTHORS OR COPYRIGHT HOLDERS BE LIABLE FOR ANY CLAIM, DAMAGES OR OTHER
# LIABILITY, WHETHER IN AN ACTION OF CONTRACT, TORT OR OTHERWISE, ARISING FROM,
# OUT OF OR IN CONNECTION WITH THE SOFTWARE OR THE USE OR OTHER DEALINGS IN
# THE SOFTWARE.
#

"""Description of all detectors with a factory to instantiate them"""

from __future__ import print_function, division, absolute_import, with_statement


__author__ = "Jérôme Kieffer"
__contact__ = "Jerome.Kieffer@ESRF.eu"
__license__ = "MIT"
__copyright__ = "European Synchrotron Radiation Facility, Grenoble, France"
<<<<<<< HEAD
__date__ = "04/01/2017"
=======
__date__ = "13/01/2017"
>>>>>>> ee7040d8
__status__ = "stable"


import logging
import numpy
import os
import posixpath
import threading

from . import io
from . import spline
from .utils import binning, expand2d

logger = logging.getLogger("pyFAI.detectors")

try:
    from .ext.fastcrc import crc32
except ImportError:
    from zlib import crc32
try:
    from .ext import bilinear
except ImportError:
    bilinear = None
try:
    import fabio
except ImportError:
    fabio = None
try:
    from .third_party.six import with_metaclass
except ImportError:
    from six import with_metaclass


epsilon = 1e-6


class DetectorMeta(type):
    """
    Metaclass used to register all detector classes inheriting from Detector
    """
    # we use __init__ rather than __new__ here because we want
    # to modify attributes of the class *after* they have been
    # created
    def __init__(cls, name, bases, dct):
        # "Detector" is a bit peculiar: while abstract it may be needed by the GUI, so adding it to the repository
        if hasattr(cls, 'MAX_SHAPE') or name == "Detector":
            cls.registry[name.lower()] = cls
            if hasattr(cls, "aliases"):
                for alias in cls.aliases:
                    cls.registry[alias.lower().replace(" ", "_")] = cls
                    cls.registry[alias.lower().replace(" ", "")] = cls

        super(DetectorMeta, cls).__init__(name, bases, dct)


class Detector(with_metaclass(DetectorMeta, object)):
    """
    Generic class representing a 2D detector
    """
    force_pixel = False  # Used to specify pixel size should be defined by the class itself.
    aliases = []  # list of alternative names
    registry = {}  # list of  detectors ...
    uniform_pixel = True  # tells all pixels have the same size
    IS_FLAT = True  # this detector is flat
    IS_CONTIGUOUS = True  # No gaps: all pixels are adjacents, speeds-up calculation
    API_VERSION = "1.0"

    @classmethod
    def factory(cls, name, config=None):
        """
        A kind of factory...

        :param name: name of a detector
        :type name: str
        :param config: configuration of the detector
        :type config: dict or JSON representation of it.

        :return: an instance of the right detector, set-up if possible
        :rtype: pyFAI.detectors.Detector
        """
        if os.path.isfile(name):
            return NexusDetector(name)
        name = name.lower()
        names = [name, name.replace(" ", "_")]
        for name in names:
            if name in cls.registry:
                mydet = cls.registry[name]()
                if config is not None:
                    mydet.set_config(config)
                return mydet
        else:
            msg = ("Detector %s is unknown !, "
                   "please check if the filename exists or select one from %s" % (name, cls.registry.keys()))
            logger.error(msg)
            raise RuntimeError(msg)

    def __init__(self, pixel1=None, pixel2=None, splineFile=None, max_shape=None):
        """
        :param pixel1: size of the pixel in meter along the slow dimension (often Y)
        :type pixel1: float
        :param pixel2: size of the pixel in meter along the fast dimension (often X)
        :type pixel2: float
        :param splineFile: path to file containing the geometric correction.
        :type splineFile: str
        :param max_shape: maximum size of the detector
        :type max_shape: 2-tuple of integrers
        """
        self._pixel1 = None
        self._pixel2 = None
        self._pixel_corners = None

        if pixel1:
            self._pixel1 = float(pixel1)
        if pixel2:
            self._pixel2 = float(pixel2)
        if (max_shape is None) and ("MAX_SHAPE" in dir(self.__class__)):
            self.max_shape = tuple(self.MAX_SHAPE)
        else:
            self.max_shape = max_shape
        self.shape = self.max_shape
        self._binning = (1, 1)
        self._mask = False
        self._mask_crc = None
        self._maskfile = None
        self._splineFile = None
        self.spline = None
        self._dx = None
        self._dy = None
        self.flat = None
        self.dark = None
        self._splineCache = {}  # key=(dx,xpoints,ypoints) value: ndarray
        self._sem = threading.Semaphore()
        if splineFile:
            self.set_splineFile(splineFile)

    def __repr__(self):
        """Nice representation of the instance
        """
        if (self._pixel1 is None) or (self._pixel2 is None):
            return "Undefined detector"
        return "Detector %s\t Spline= %s\t PixelSize= %.3e, %.3e m" % \
            (self.name, self.splineFile, self._pixel1, self._pixel2)

    def __copy__(self):
        ":return: a shallow copy of itself"
        unmutable = ['_pixel1', '_pixel2', 'max_shape', 'shape', '_binning', '_mask_crc', '_maskfile', "_splineFile"]
        mutable = ['_mask', '_dx', '_dy', 'flat', 'dark']
        new = self.__class__()
        for key in unmutable + mutable:
            new.__setattr__(key, self.__getattribute__(key))
        if self._splineFile:
            new.set_splineFile(self._splineFile)
        return new

    def __deepcopy__(self, memo=None):
        ":return: a deep copy of itself"
        unmutable = ['_pixel1', '_pixel2', 'max_shape', 'shape', '_binning', '_mask_crc', '_maskfile', "_splineFile"]
        mutable = ['_mask', '_dx', '_dy', 'flat', 'dark']
        if memo is None:
            memo = {}
        new = self.__class__()
        memo[id(self)] = new
        for key in unmutable:
            old = self.__getattribute__(key)
            memo[id(old)] = old
            new.__setattr__(key, old)
        for key in mutable:
            value = self.__getattribute__(key)
            if (value is None) or (value is False):
                new_value = value
            elif "copy" in dir(value):
                new_value = value.copy()
            else:
                new_value = 1 * value
            memo[id(value)] = new_value
            new.__setattr__(key, new_value)
        if self._splineFile:
            new.set_splineFile(self._splineFile)
        return new

    def set_config(self, config):
        """
        Sets the configuration of the detector. This implies:
        - Orientation: integers
        - Binning
        - ROI

        The configuration is either a python dictionary or a JSON string or a file containing this JSON configuration

        keys in that dictionary are :
        "orientation": integers from 0 to 7
        "binning": integer or 2-tuple of integers. If only one integer is provided,
        "offset": coordinate (in pixels) of the start of the detector
        """
        raise NotImplementedError

    def get_splineFile(self):
        return self._splineFile

    def set_splineFile(self, splineFile):
        if splineFile is not None:
            self._splineFile = os.path.abspath(splineFile)
            self.spline = spline.Spline(self._splineFile)
            # NOTA : X is axis 1 and Y is Axis 0
            self._pixel2, self._pixel1 = self.spline.getPixelSize()
            self._splineCache = {}
            self.uniform_pixel = False
            self.max_shape = (int(self.spline.ymax - self.spline.ymin), int(self.spline.xmax - self.spline.xmin))
            # assume no binning
            self.shape = self.max_shape
            self._binning = (1, 1)
        else:
            self._splineFile = None
            self.spline = None
            self.uniform_pixel = True
    splineFile = property(get_splineFile, set_splineFile)

    def set_dx(self, dx=None):
        """
        set the pixel-wise displacement along X (dim2):
        """
        if dx is not None:
            if not self.max_shape:
                raise RuntimeError("Set detector shape before setting the distortion")
            if dx.shape == self.max_shape:
                self._dx = dx
            elif dx.shape == tuple(i + 1 for i in self.max_shape):
                if self._pixel_corners is None:
                    self.get_pixel_corners()
                d2 = numpy.outer(numpy.ones(self.shape[0] + 1), numpy.arange(self.shape[1] + 1))
                p2 = (self._pixel2 * (dx + d2))
                self._pixel_corners[:, :, 0, 2] = p2[:-1, :-1]
                self._pixel_corners[:, :, 1, 2] = p2[1:, :-1]
                self._pixel_corners[:, :, 2, 2] = p2[1:, 1:]
                self._pixel_corners[:, :, 3, 2] = p2[:-1, 1:]
            else:
                raise RuntimeError("detector shape:%s while distortionarray: %s" % (self.max_shape, dx.shape))
            self.uniform_pixel = False
        else:
            self._dx = None
            self.uniform_pixel = True

    def set_dy(self, dy=None):
        """
        set the pixel-wise displacement along Y (dim1):
        """
        if dy is not None:
            if not self.max_shape:
                raise RuntimeError("Set detector shape before setting the distortion")

            if dy.shape == self.max_shape:
                self._dy = dy
            elif dy.shape == tuple(i + 1 for i in self.max_shape):
                if self._pixel_corners is None:
                    self.get_pixel_corners()
                d1 = numpy.outer(numpy.arange(self.shape[0] + 1), numpy.ones(self.shape[1] + 1))
                p1 = (self._pixel1 * (dy + d1))
                self._pixel_corners[:, :, 0, 1] = p1[:-1, :-1]
                self._pixel_corners[:, :, 1, 1] = p1[1:, :-1]
                self._pixel_corners[:, :, 2, 1] = p1[1:, 1:]
                self._pixel_corners[:, :, 3, 1] = p1[:-1, 1:]
            else:
                raise RuntimeError("detector shape:%s while distortion array: %s" % (self.max_shape, dy.shape))
            self.uniform_pixel = False
        else:
            self._dy = None
            self.uniform_pixel = True

    def get_binning(self):
        return self._binning

    def set_binning(self, bin_size=(1, 1)):
        """
        Set the "binning" of the detector,

        :param bin_size: binning as integer or tuple of integers.
        :type bin_size: (int, int)
        """
        if "__len__" in dir(bin_size) and len(bin_size) >= 2:
            bin_size = int(round(float(bin_size[0]))), int(round(float(bin_size[1])))
        else:
            b = int(round(float(bin_size)))
            bin_size = (b, b)
        if bin_size != self._binning:
            ratioX = bin_size[1] / self._binning[1]
            ratioY = bin_size[0] / self._binning[0]
            if self.spline is not None:
                self.spline.bin((ratioX, ratioY))
                self._pixel2, self._pixel1 = self.spline.getPixelSize()
                self._splineCache = {}
            else:
                self._pixel1 *= ratioY
                self._pixel2 *= ratioX
            self._binning = bin_size
            self.shape = (self.max_shape[0] // bin_size[0],
                          self.max_shape[1] // bin_size[1])
    binning = property(get_binning, set_binning)

    def getPyFAI(self):
        """
        Helper method to serialize the description of a detector using the pyFAI way
        with everything in S.I units.

        :return: representation of the detector easy to serialize
        :rtype: dict
        """
        return {"detector": self.name,
                "pixel1": self._pixel1,
                "pixel2": self._pixel2,
                "splineFile": self._splineFile}

    def getFit2D(self):
        """
        Helper method to serialize the description of a detector using the Fit2d units

        :return: representation of the detector easy to serialize
        :rtype: dict
        """
        return {"pixelX": self._pixel2 * 1e6,
                "pixelY": self._pixel1 * 1e6,
                "splineFile": self._splineFile}

    def setPyFAI(self, **kwarg):
        """
        Twin method of getPyFAI: setup a detector instance according to a description

        :param kwarg: dictionary containing detector, pixel1, pixel2 and splineFile

        """
        if "detector" in kwarg:
            self = detector_factory(kwarg["detector"])
        for kw in kwarg:
            if kw in ["pixel1", "pixel2"]:
                setattr(self, kw, kwarg[kw])
            elif kw == "splineFile":
                self.set_splineFile(kwarg[kw])

    def setFit2D(self, **kwarg):
        """
        Twin method of getFit2D: setup a detector instance according to a description

        :param kwarg: dictionary containing pixel1, pixel2 and splineFile

        """
        for kw, val in kwarg.items():
            if kw == "pixelX":
                self.pixel2 = val * 1e-6
            elif kw == "pixelY":
                self.pixel1 = val * 1e-6
            elif kw == "splineFile":
                self.set_splineFile(kwarg[kw])

    def calc_cartesian_positions(self, d1=None, d2=None, center=True, use_cython=True):
        """
        Calculate the position of each pixel center in cartesian coordinate
        and in meter of a couple of coordinates.
        The half pixel offset is taken into account here !!!
        Adapted to Nexus detector definition

        :param d1: the Y pixel positions (slow dimension)
        :type d1: ndarray (1D or 2D)
        :param d2: the X pixel positions (fast dimension)
        :type d2: ndarray (1D or 2D)
        :param center: retrieve the coordinate of the center of the pixel, unless gives one corner
        :param use_cython: set to False to test Python implementation
        :return: position in meter of the center of each pixels.
        :rtype: 3xndarray, the later being None if IS_FLAT

        d1 and d2 must have the same shape, returned array will have
        the same shape.

        pos_z is None for flat detectors
        """
        if self.shape:
            if (d1 is None) or (d2 is None):
                d1 = expand2d(numpy.arange(self.shape[0]).astype(numpy.float32), self.shape[1], False)
                d2 = expand2d(numpy.arange(self.shape[1]).astype(numpy.float32), self.shape[0], True)

        elif "ndim" in dir(d1):
            if d1.ndim == 2:
                self.shape = d1.shape
        elif "ndim" in dir(d2):
            if d2.ndim == 2:
                self.shape = d2.shape

        if center:
            # avoid += It modifies in place and segfaults
            d1c = d1 + 0.5
            d2c = d2 + 0.5
        else:
            d1c = d1
            d2c = d2

        if self._pixel_corners is not None:
            p3 = None
            if bilinear and use_cython:
                p1, p2, p3 = bilinear.calc_cartesian_positions(d1c.ravel(), d2c.ravel(),
                                                               self._pixel_corners,
                                                               is_flat=self.IS_FLAT)
                p1.shape = d1.shape
                p2.shape = d1.shape
                if p3 is not None:
                    p3.shape = d1.shape
            else:
                i1 = d1.astype(int).clip(0, self._pixel_corners.shape[0] - 1)
                i2 = d2.astype(int).clip(0, self._pixel_corners.shape[1] - 1)
                delta1 = d1 - i1
                delta2 = d2 - i2
                pixels = self._pixel_corners[i1, i2]
                A1 = pixels[:, :, 0, 1]
                A2 = pixels[:, :, 0, 2]
                B1 = pixels[:, :, 1, 1]
                B2 = pixels[:, :, 1, 2]
                C1 = pixels[:, :, 2, 1]
                C2 = pixels[:, :, 2, 2]
                D1 = pixels[:, :, 3, 1]
                D2 = pixels[:, :, 3, 2]
                # points A and D are on the same dim1 (Y), they differ in dim2 (X)
                # points B and C are on the same dim1 (Y), they differ in dim2 (X)
                # points A and B are on the same dim2 (X), they differ in dim1 (Y)
                # points C and D are on the same dim2 (X), they differ in dim1 (Y)

                p1 = A1 * (1.0 - delta1) * (1.0 - delta2) \
                    + B1 * delta1 * (1.0 - delta2) \
                    + C1 * delta1 * delta2 \
                    + D1 * (1.0 - delta1) * delta2
                p2 = A2 * (1.0 - delta1) * (1.0 - delta2) \
                    + B2 * delta1 * (1.0 - delta2) \
                    + C2 * delta1 * delta2 \
                    + D2 * (1.0 - delta1) * delta2
                if not self.IS_FLAT:
                    A0 = pixels[:, :, 0, 0]
                    B0 = pixels[:, :, 1, 0]
                    C0 = pixels[:, :, 2, 0]
                    D0 = pixels[:, :, 3, 0]
                    p3 = A0 * (1.0 - delta1) * (1.0 - delta2) \
                        + B0 * delta1 * (1.0 - delta2) \
                        + C0 * delta1 * delta2 \
                        + D0 * (1.0 - delta1) * delta2
            return p1, p2, p3

        elif self.spline is not None:
            if d2.ndim == 1:
                keyX = ("dX", tuple(d1), tuple(d2))
                keyY = ("dY", tuple(d1), tuple(d2))
                if keyX not in self._splineCache:
                    self._splineCache[keyX] = self.spline.splineFuncX(d2c, d1c, True).astype(numpy.float64)
                if keyY not in self._splineCache:
                    self._splineCache[keyY] = self.spline.splineFuncY(d2c, d1c, True).astype(numpy.float64)
                dX = self._splineCache[keyX]
                dY = self._splineCache[keyY]
            else:
                dX = self.spline.splineFuncX(d2c, d1c)
                dY = self.spline.splineFuncY(d2c, d1c)
        elif self._dx is not None:
            if self._binning == (1, 1):
                binned_x = self._dx
                binned_y = self._dy
            else:
                binned_x = binning(self._dx, self._binning)
                binned_y = binning(self._dy, self._binning)
            dX = numpy.interp(d2, numpy.arange(binned_x.shape[1]), binned_x, left=0, right=0)
            dY = numpy.interp(d1, numpy.arange(binned_y.shape[0]), binned_y, left=0, right=0)
        else:
            dX = 0.
            dY = 0.

        p1 = (self._pixel1 * (dY + d1c))
        p2 = (self._pixel2 * (dX + d2c))
        return p1, p2, None

    def calc_mask(self):
        """Method calculating the mask for a given detector

        Detectors with gaps should overwrite this method with
        something actually calculating the mask!

        :return: the mask with valid pixel to 0
        :rtype: numpy ndarray of int8 or None
        """
#        logger.debug("Detector.calc_mask is not implemented for generic detectors")
        return None

    ############################################################################
    # Few properties
    ############################################################################
    def get_mask(self):
        if self._mask is False:
            with self._sem:
                if self._mask is False:
                    self._mask = self.calc_mask()  # gets None in worse cases
                    if self._mask is not None:
                        self._mask = numpy.ascontiguousarray(self._mask, numpy.int8)
                        self._mask_crc = crc32(self._mask)
        return self._mask

    def set_mask(self, mask):
        with self._sem:
            self._mask = mask
            if mask is not None:
                self._mask_crc = crc32(mask)
            else:
                self._mask_crc = None
    mask = property(get_mask, set_mask)

    def set_maskfile(self, maskfile):
        if fabio:
            with self._sem:
                self._mask = numpy.ascontiguousarray(fabio.open(maskfile).data,
                                                     dtype=numpy.int8)
                self._mask_crc = crc32(self._mask)
                self._maskfile = maskfile
        else:
            logger.error("FabIO is not available, unable to load the image to set the mask.")

    def get_maskfile(self):
        return self._maskfile
    maskfile = property(get_maskfile, set_maskfile)

    def get_pixel1(self):
        return self._pixel1

    def set_pixel1(self, value):
        if isinstance(value, float):
            value = value
        elif isinstance(value, (tuple, list)):
            value = float(value[0])
        else:
            value = float(value)
        if self._pixel1:
            err = abs(value - self._pixel1) / self._pixel1
            if self.force_pixel and (err > epsilon):
                logger.warning("Enforcing pixel size 1 for a detector %s" %
                               self.__class__.__name__)
        self._pixel1 = value
    pixel1 = property(get_pixel1, set_pixel1)

    def get_pixel2(self):
        return self._pixel2

    def set_pixel2(self, value):
        if isinstance(value, float):
            value = value
        elif isinstance(value, (tuple, list)):
            value = float(value[0])
        else:
            value = float(value)
        if self._pixel2:
            err = abs(value - self._pixel2) / self._pixel2
            if self.force_pixel and (err > epsilon):
                logger.warning("Enforcing pixel size 2 for a detector %s" %
                               self.__class__.__name__)
        self._pixel2 = value
    pixel2 = property(get_pixel2, set_pixel2)

    def get_name(self):
        """
        Get a meaningful name for detector
        """
        if self.aliases:
            name = self.aliases[0]
        else:
            name = self.__class__.__name__
        return name
    name = property(get_name)

    def get_pixel_corners(self):
        """Calculate the position of the corner of the pixels

        This should be overwritten by class representing non-contiguous detector (Xpad, ...)

        Precision float32 is ok: precision of 1µm for a detector size of 1m

        :return:  4D array containing:
                    pixel index (slow dimension)
                    pixel index (fast dimension)
                    corner index (A, B, C or D), triangles or hexagons can be handled the same way
                    vertex position (z,y,x)
        """
        if self._pixel_corners is None:
            with self._sem:
                if self._pixel_corners is None:
                    # like numpy.ogrid
                    d1 = expand2d(numpy.arange(self.shape[0] + 1.0), self.shape[1] + 1, False)
                    d2 = expand2d(numpy.arange(self.shape[1] + 1.0), self.shape[0] + 1, True)
                    p1, p2, p3 = self.calc_cartesian_positions(d1, d2, center=False)
                    self._pixel_corners = numpy.zeros((self.shape[0], self.shape[1], 4, 3), dtype=numpy.float32)
                    self._pixel_corners[:, :, 0, 1] = p1[:-1, :-1]
                    self._pixel_corners[:, :, 0, 2] = p2[:-1, :-1]
                    self._pixel_corners[:, :, 1, 1] = p1[1:, :-1]
                    self._pixel_corners[:, :, 1, 2] = p2[1:, :-1]
                    self._pixel_corners[:, :, 2, 1] = p1[1:, 1:]
                    self._pixel_corners[:, :, 2, 2] = p2[1:, 1:]
                    self._pixel_corners[:, :, 3, 1] = p1[:-1, 1:]
                    self._pixel_corners[:, :, 3, 2] = p2[:-1, 1:]
                    if p3 is not None:
                        # non flat detector
                        self._pixel_corners[:, :, 0, 0] = p3[:-1, :-1]
                        self._pixel_corners[:, :, 1, 0] = p3[1:, :-1]
                        self._pixel_corners[:, :, 2, 0] = p3[1:, 1:]
                        self._pixel_corners[:, :, 3, 0] = p3[:-1, 1:]
        return self._pixel_corners

    def save(self, filename):
        """
        Saves the detector description into a NeXus file, adapted from:
        http://download.nexusformat.org/sphinx/classes/base_classes/NXdetector.html
        Main differences:

            * differentiate pixel center from pixel corner offsets
            * store all offsets are ndarray according to slow/fast dimension (not x, y)

        :param filename: name of the file on the disc
        """
        if not io.h5py:
            logger.error("h5py module missing: NeXus detectors not supported")
            raise RuntimeError("H5py module is missing")

        with io.Nexus(filename, "+") as nxs:
            det_grp = nxs.new_detector(name=self.name.replace(" ", "_"))
            det_grp["API_VERSION"] = numpy.string_(self.API_VERSION)
            det_grp["IS_FLAT"] = self.IS_FLAT
            det_grp["IS_CONTIGUOUS"] = self.IS_CONTIGUOUS
            det_grp["pixel_size"] = numpy.array([self.pixel1, self.pixel2], dtype=numpy.float32)
            if self.max_shape is not None:
                det_grp["max_shape"] = numpy.array(self.max_shape, dtype=numpy.int32)
            if self.shape is not None:
                det_grp["shape"] = numpy.array(self.shape, dtype=numpy.int32)
            if self.binning is not None:
                det_grp["binning"] = numpy.array(self._binning, dtype=numpy.int32)
            if self.flat is not None:
                dset = det_grp.create_dataset("flat", data=self.flat,
                                              compression="gzip", compression_opts=9, shuffle=True)
                dset.attrs["interpretation"] = "image"
            if self.mask is not None:
                dset = det_grp.create_dataset("mask", data=self.mask,
                                              compression="gzip", compression_opts=9, shuffle=True)
                dset.attrs["interpretation"] = "image"
            if not (self.uniform_pixel and self.IS_FLAT):
                # Get ready for the worse case: 4 corner per pixel, position 3D: z,y,x
                dset = det_grp.create_dataset("pixel_corners", data=self.get_pixel_corners(),
                                              compression="gzip", compression_opts=9, shuffle=True)
                dset.attrs["interpretation"] = "vertex"

    def guess_binning(self, data):
        """
        Guess the binning/mode depending on the image shape
        :param data: 2-tuple with the shape of the image or the image with a .shape attribute.
        """
        if "shape" in dir(data):
            shape = data.shape
        else:
            shape = tuple(data[:2])
        if not self.force_pixel:
            if shape != self.max_shape:
                logger.warning("guess_binning is not implemented for %s detectors!\
                 and image size %s! is wrong, expected %s!" % (self.name, shape, self.shape))
        elif self.max_shape:
            bin1 = self.max_shape[0] // shape[0]
            bin2 = self.max_shape[1] // shape[1]
            res = self.max_shape[0] % shape[0] + self.max_shape[1] % shape[1]
            if res != 0:
                logger.warning("Impossible binning: max_shape is %s, requested shape %s", self.max_shape, shape)
            old_binning = self._binning
            self._binning = (bin1, bin2)
            self.shape = shape
            self._pixel1 *= (1.0 * bin1 / old_binning[0])
            self._pixel2 *= (1.0 * bin2 / old_binning[1])
            self._mask = False
            self._mask_crc = None
        else:
            logger.debug("guess_binning for generic detectors !")


class NexusDetector(Detector):
    """
    Class representing a 2D detector loaded from a NeXus file
    """
    def __init__(self, filename=None):
        Detector.__init__(self)
        self.uniform_pixel = True
        self._filename = None
        if filename is not None:
            self.load(filename)

    def __repr__(self):
        return "%s detector from NeXus file: %s\t PixelSize= %.3e, %.3e m" % \
            (self.name, self._filename, self._pixel1, self._pixel2)

    def load(self, filename):
        """
        Loads the detector description from a NeXus file, adapted from:
        http://download.nexusformat.org/sphinx/classes/base_classes/NXdetector.html

        :param filename: name of the file on the disk
        """
        if not io.h5py:
            logger.error("h5py module missing: NeXus detectors not supported")
            raise RuntimeError("H5py module is missing")
        with io.Nexus(filename, "r") as nxs:
            det_grp = nxs.find_detector()
            if not det_grp:
                raise RuntimeError("No detector definition in this file %s" % filename)
            name = posixpath.split(det_grp.name)[-1]
            self.aliases = [name.replace("_", " "), det_grp.name]
            if "IS_FLAT" in det_grp:
                self.IS_FLAT = det_grp["IS_FLAT"].value
            if "IS_CONTIGUOUS" in det_grp:
                self.IS_CONTIGUOUS = det_grp["IS_CONTIGUOUS"].value
            if "flat" in det_grp:
                self.flat = det_grp["flat"].value
            if "pixel_size" in det_grp:
                self.pixel1, self.pixel2 = det_grp["pixel_size"]
            if "binning" in det_grp:
                self._binning = tuple(i for i in det_grp["binning"].value)
            for what in ("max_shape", "shape"):
                if what in det_grp:
                    self.__setattr__(what, tuple(i for i in det_grp[what].value))
            if "mask" in det_grp:
                self.mask = det_grp["mask"].value
            if "pixel_corners" in det_grp:
                self._pixel_corners = det_grp["pixel_corners"].value
                self.uniform_pixel = False
            else:
                self.uniform_pixel = True
        self._filename = filename

    @classmethod
    def sload(cls, filename):
        """
        Instantiate the detector description from a NeXus file, adapted from:
        http://download.nexusformat.org/sphinx/classes/base_classes/NXdetector.html

        :param filename: name of the file on the disk
        :return: Detector instance
        """
        obj = cls()
        cls.load(filename)
        return obj

    def getPyFAI(self):
        """
        Helper method to serialize the description of a detector using the pyFAI way
        with everything in S.I units.

        :return: representation of the detector easy to serialize
        :rtype: dict
        """
        return {"detector": self._filename or self.name,
                "pixel1": self._pixel1,
                "pixel2": self._pixel2
                }

    def getFit2D(self):
        """
        Helper method to serialize the description of a detector using the Fit2d units

        :return: representation of the detector easy to serialize
        :rtype: dict
        """
        return {"pixelX": self._pixel2 * 1e6,
                "pixelY": self._pixel1 * 1e6
                }


class Pilatus(Detector):
    """
    Pilatus detector: generic description containing mask algorithm

    Sub-classed by Pilatus1M, Pilatus2M and Pilatus6M
    """
    MODULE_SIZE = (195, 487)
    MODULE_GAP = (17, 7)
    force_pixel = True

    def __init__(self, pixel1=172e-6, pixel2=172e-6, max_shape=None, module_size=None,
                 x_offset_file=None, y_offset_file=None):
        super(Pilatus, self).__init__(pixel1=pixel1, pixel2=pixel2, max_shape=max_shape)
        if (module_size is None) and ("MODULE_SIZE" in dir(self.__class__)):
            self.module_size = tuple(self.MODULE_SIZE)
        else:
            self.module_size = module_size
        self.x_offset_file = x_offset_file
        self.y_offset_file = y_offset_file
        if self.x_offset_file and self.y_offset_file:
            if fabio:
                self.offset1 = fabio.open(self.y_offset_file).data
                self.offset2 = fabio.open(self.x_offset_file).data
                self.uniform_pixel = False
            else:
                logging.error("FabIO is not available: no distortion correction for Pilatus detectors, sorry.")
                self.offset1 = None
                self.offset2 = None
                self.uniform_pixel = True
        else:
            self.offset1 = None
            self.offset2 = None
            self.uniform_pixel = True

    def __repr__(self):
        txt = "Detector %s\t PixelSize= %.3e, %.3e m" % \
                (self.name, self.pixel1, self.pixel2)
        if self.x_offset_file:
            txt += "\t delta_x= %s" % self.x_offset_file
        if self.y_offset_file:
            txt += "\t delta_y= %s" % self.y_offset_file
        return txt

    def get_splineFile(self):
        if self.x_offset_file and self.y_offset_file:
            return "%s,%s" % (self.x_offset_file, self.y_offset_file)

    def set_splineFile(self, splineFile=None):
        "In this case splinefile is a couple filenames"
        if splineFile is not None:
            try:
                files = splineFile.split(",")
                self.x_offset_file = [os.path.abspath(i) for i in files if "x" in i.lower()][0]
                self.y_offset_file = [os.path.abspath(i) for i in files if "y" in i.lower()][0]
                self.uniform_pixel = False
            except Exception as error:
                logger.error("set_splineFile with %s gave error: %s", splineFile, error)
                self.x_offset_file = self.y_offset_file = self.offset1 = self.offset2 = None
                self.uniform_pixel = True
                return
            if fabio:
                self.offset1 = fabio.open(self.y_offset_file).data
                self.offset2 = fabio.open(self.x_offset_file).data
            else:
                logging.error("FabIO is not available: no distortion correction for Pilatus detectors, sorry.")
                self.offset1 = None
                self.offset2 = None

        else:
            self._splineFile = None
            self.uniform_pixel = True
    splineFile = property(get_splineFile, set_splineFile)

    def calc_mask(self):
        """
        Returns a generic mask for Pilatus detectors...
        """
        if self.max_shape is None:
            raise NotImplementedError("Generic Pilatus detector does not know "
                                      "its max size ...")
        mask = numpy.zeros(self.max_shape, dtype=numpy.int8)
        # workinng in dim0 = Y
        for i in range(self.module_size[0], self.max_shape[0],
                       self.module_size[0] + self.MODULE_GAP[0]):
            mask[i: i + self.MODULE_GAP[0], :] = 1
        # workinng in dim1 = X
        for i in range(self.module_size[1], self.max_shape[1],
                       self.module_size[1] + self.MODULE_GAP[1]):
            mask[:, i: i + self.MODULE_GAP[1]] = 1
        return mask

    def calc_cartesian_positions(self, d1=None, d2=None, center=True, use_cython=True):
        """
        Calculate the position of each pixel center in cartesian coordinate
        and in meter of a couple of coordinates.
        The half pixel offset is taken into account here !!!

        :param d1: the Y pixel positions (slow dimension)
        :type d1: ndarray (1D or 2D)
        :param d2: the X pixel positions (fast dimension)
        :type d2: ndarray (1D or 2D)

        :return: position in meter of the center of each pixels.
        :rtype: ndarray

        d1 and d2 must have the same shape, returned array will have
        the same shape.
        """
        if self.shape and ((d1 is None) or (d2 is None)):
            d1 = expand2d(numpy.arange(self.shape[0]).astype(numpy.float32), self.shape[1], False)
            d2 = expand2d(numpy.arange(self.shape[1]).astype(numpy.float32), self.shape[0], True)

        if (self.offset1 is None) or (self.offset2 is None):
            delta1 = delta2 = 0.
        else:
            if d2.ndim == 1:
                d1n = d1.astype(numpy.int32)
                d2n = d2.astype(numpy.int32)
                delta1 = -self.offset1[d1n, d2n] / 100.0  # Offsets are in percent of pixel and negative
                delta2 = -self.offset2[d1n, d2n] / 100.0
            else:
                if d1.shape == self.offset1.shape:
                    delta1 = -self.offset1 / 100.0  # Offsets are in percent of pixel and negative
                    delta2 = -self.offset2 / 100.0
                elif d1.shape[0] > self.offset1.shape[0]:  # probably working with corners
                    s0, s1 = self.offset1.shape
                    delta1 = numpy.zeros(d1.shape, dtype=numpy.int32)  # this is the natural type for pilatus CBF
                    delta2 = numpy.zeros(d2.shape, dtype=numpy.int32)
                    delta1[:s0, :s1] = self.offset1
                    delta2[:s0, :s1] = self.offset2
                    mask = numpy.where(delta1[-s0:, :s1] == 0)
                    delta1[-s0:, :s1][mask] = self.offset1[mask]
                    delta2[-s0:, :s1][mask] = self.offset2[mask]
                    mask = numpy.where(delta1[-s0:, -s1:] == 0)
                    delta1[-s0:, -s1:][mask] = self.offset1[mask]
                    delta2[-s0:, -s1:][mask] = self.offset2[mask]
                    mask = numpy.where(delta1[:s0, -s1:] == 0)
                    delta1[:s0, -s1:][mask] = self.offset1[mask]
                    delta2[:s0, -s1:][mask] = self.offset2[mask]
                    delta1 = -delta1 / 100.0  # Offsets are in percent of pixel and negative
                    delta2 = -delta2 / 100.0  # former arrays were integers
                else:
                    logger.warning("Surprizing situation !!! please investigate: offset has shape %s and input array have %s", self.offset1.shape, d1.shape)
                    delta1 = delta2 = 0.
        # For Pilatus,
        if center:
            # Account for the pixel center: pilatus detector are contiguous
            delta1 += 0.5
            delta2 += 0.5
        p1 = (self._pixel1 * (delta1 + d1))
        p2 = (self._pixel2 * (delta2 + d2))
        return p1, p2, None


class Pilatus100k(Pilatus):
    """
    Pilatus 100k detector
    """
    MAX_SHAPE = (195, 487)
    aliases = ["Pilatus 100k"]


class Pilatus200k(Pilatus):
    """
    Pilatus 200k detector
    """
    MAX_SHAPE = (407, 487)
    aliases = ["Pilatus 200k"]


class Pilatus300k(Pilatus):
    """
    Pilatus 300k detector
    """
    MAX_SHAPE = (619, 487)
    aliases = ["Pilatus 300k"]


class Pilatus300kw(Pilatus):
    """
    Pilatus 300k-wide detector
    """
    MAX_SHAPE = (195, 1475)
    aliases = ["Pilatus 300kw"]


class Pilatus1M(Pilatus):
    """
    Pilatus 1M detector
    """
    MAX_SHAPE = (1043, 981)
    aliases = ["Pilatus 1M"]


class Pilatus2M(Pilatus):
    """
    Pilatus 2M detector
    """

    MAX_SHAPE = 1679, 1475
    aliases = ["Pilatus 2M"]


class Pilatus6M(Pilatus):
    """
    Pilatus 6M detector
    """
    MAX_SHAPE = (2527, 2463)
    aliases = ["Pilatus 6M"]


class PilatusCdTe(Pilatus):
    """
    Pilatus CdTe detector: Like the Pilatus with an extra 3 pixel in the middle
    of every module (vertically)
    """
    def calc_mask(self):
        """
        Returns a generic mask for Pilatus detectors...
        """
        if self.max_shape is None:
            raise NotImplementedError("Generic Pilatus detector does not know "
                                      "its max size ...")
        mask = numpy.zeros(self.max_shape, dtype=numpy.int8)
        # workinng in dim0 = Y
        for i in range(self.module_size[0], self.max_shape[0],
                       self.module_size[0] + self.MODULE_GAP[0]):
            mask[i: i + self.MODULE_GAP[0], :] = 1
        # workinng in dim1 = X
        for i in range(self.module_size[1], self.max_shape[1],
                       self.module_size[1] + self.MODULE_GAP[1]):
            mask[:, i: i + self.MODULE_GAP[1]] = 1
        # Small gaps in the middle of the module
        for i in range(self.module_size[1] // 2, self.max_shape[1],
                       self.module_size[1] + self.MODULE_GAP[1]):
            mask[:, i - 1: i + 2] = 1

        return mask


class PilatusCdTe300k(PilatusCdTe):
    """
    Pilatus CdTe 300k detector
    """
    MAX_SHAPE = (619, 487)
    aliases = ["Pilatus CdTe 300k", "Pilatus 300k CdTe", "Pilatus300k CdTe", "Pilatus300kCdTe"]


class PilatusCdTe300kw(PilatusCdTe):
    """
    Pilatus CdTe 300k-wide detector
    """
    MAX_SHAPE = (195, 1475)
    aliases = ["Pilatus CdTe 300kw", "Pilatus 300kw CdTe", "Pilatus300kw CdTe", "Pilatus300kwCdTe"]


class PilatusCdTe1M(PilatusCdTe):
    """
    Pilatus CdTe 1M detector
    """
    MAX_SHAPE = (1043, 981)
    aliases = ["Pilatus CdTe 1M", "Pilatus 1M CdTe", "Pilatus1M CdTe", "Pilatus1MCdTe"]


class PilatusCdTe2M(PilatusCdTe):
    """
    Pilatus CdTe 2M detector
    """
    MAX_SHAPE = 1679, 1475
    aliases = ["Pilatus CdTe 2M", "Pilatus 2M CdTe", "Pilatus2M CdTe", "Pilatus2MCdTe"]


class Eiger(Detector):
    """
    Eiger detector: generic description containing mask algorithm
    """
    MODULE_SIZE = (514, 1030)
    MODULE_GAP = (37, 10)
    force_pixel = True

    def __init__(self, pixel1=75e-6, pixel2=75e-6, max_shape=None, module_size=None):
        Detector.__init__(self, pixel1=pixel1, pixel2=pixel2, max_shape=max_shape)
        if (module_size is None) and ("MODULE_SIZE" in dir(self.__class__)):
            self.module_size = tuple(self.MODULE_SIZE)
        else:
            self.module_size = module_size
        self.offset1 = self.offset2 = None

    def __repr__(self):
        return "Detector %s\t PixelSize= %.3e, %.3e m" % \
            (self.name, self._pixel1, self._pixel2)

    def calc_mask(self):
        """
        Returns a generic mask for Pilatus detectors...
        """
        if self.max_shape is None:
            raise NotImplementedError("Generic Pilatus detector does not know"
                                      "the max size ...")
        mask = numpy.zeros(self.max_shape, dtype=numpy.int8)
        # workinng in dim0 = Y
        for i in range(self.module_size[0], self.max_shape[0],
                       self.module_size[0] + self.MODULE_GAP[0]):
            mask[i: i + self.MODULE_GAP[0], :] = 1
        # workinng in dim1 = X
        for i in range(self.module_size[1], self.max_shape[1],
                       self.module_size[1] + self.MODULE_GAP[1]):
            mask[:, i: i + self.MODULE_GAP[1]] = 1
        return mask

    def calc_cartesian_positions(self, d1=None, d2=None, center=True, use_cython=True):
        """
        Calculate the position of each pixel center in cartesian coordinate
        and in meter of a couple of coordinates.
        The half pixel offset is taken into account here !!!

        :param d1: the Y pixel positions (slow dimension)
        :type d1: ndarray (1D or 2D)
        :param d2: the X pixel positions (fast dimension)
        :type d2: ndarray (1D or 2D)

        :return: p1, p2 position in meter of the center of each pixels.
        :rtype: 2-tuple of numpy.ndarray

        d1 and d2 must have the same shape, returned array will have
        the same shape.
        """
        if self.shape:
            if (d1 is None) or (d2 is None):
                d1 = expand2d(numpy.arange(self.shape[0]).astype(numpy.float32), self.shape[1], False)
                d2 = expand2d(numpy.arange(self.shape[1]).astype(numpy.float32), self.shape[0], True)

        if self.offset1 is None or self.offset2 is None:
            delta1 = delta2 = 0.
        else:
            if d2.ndim == 1:
                d1n = d1.astype(numpy.int32)
                d2n = d2.astype(numpy.int32)
                delta1 = self.offset1[d1n, d2n] / 100.0  # Offsets are in percent of pixel
                delta2 = self.offset2[d1n, d2n] / 100.0
            else:
                if d1.shape == self.offset1.shape:
                    delta1 = self.offset1 / 100.0  # Offsets are in percent of pixel
                    delta2 = self.offset2 / 100.0
                elif d1.shape[0] > self.offset1.shape[0]:  # probably working with corners
                    s0, s1 = self.offset1.shape
                    delta1 = numpy.zeros(d1.shape, dtype=numpy.int32)  # this is the natural type for pilatus CBF
                    delta2 = numpy.zeros(d2.shape, dtype=numpy.int32)
                    delta1[:s0, :s1] = self.offset1
                    delta2[:s0, :s1] = self.offset2
                    mask = numpy.where(delta1[-s0:, :s1] == 0)
                    delta1[-s0:, :s1][mask] = self.offset1[mask]
                    delta2[-s0:, :s1][mask] = self.offset2[mask]
                    mask = numpy.where(delta1[-s0:, -s1:] == 0)
                    delta1[-s0:, -s1:][mask] = self.offset1[mask]
                    delta2[-s0:, -s1:][mask] = self.offset2[mask]
                    mask = numpy.where(delta1[:s0, -s1:] == 0)
                    delta1[:s0, -s1:][mask] = self.offset1[mask]
                    delta2[:s0, -s1:][mask] = self.offset2[mask]
                    delta1 = delta1 / 100.0  # Offsets are in percent of pixel
                    delta2 = delta2 / 100.0  # former arrays were integers
                else:
                    logger.warning("Surprising situation !!! please investigate: offset has shape %s and input array have %s", self.offset1.shape, d1.shape)
                    delta1 = delta2 = 0.
        if center:
            # Eiger detectors images are re-built to be contiguous
            delta1 += 0.5
            delta2 += 0.5
        # For Eiger,
        p1 = (self._pixel1 * (delta1 + d1))
        p2 = (self._pixel2 * (delta2 + d2))
        return p1, p2, None


class Eiger500k(Eiger):
    """
    Eiger 1M detector
    """
    MAX_SHAPE = (512, 1030)
    aliases = ["Eiger 500k"]


class Eiger1M(Eiger):
    """
    Eiger 1M detector
    """
    MAX_SHAPE = (1065, 1030)
    aliases = ["Eiger 1M"]


class Eiger4M(Eiger):
    """
    Eiger 4M detector
    """
    MAX_SHAPE = (2167, 2070)
    aliases = ["Eiger 4M"]


class Eiger9M(Eiger):
    """
    Eiger 9M detector
    """
    MAX_SHAPE = (3269, 3110)
    aliases = ["Eiger 9M"]


class Eiger16M(Eiger):
    """
    Eiger 16M detector
    """
    MAX_SHAPE = (4371, 4150)
    aliases = ["Eiger 16M"]


class Fairchild(Detector):
    """
    Fairchild Condor 486:90 detector
    """
    force_pixel = True
    uniform_pixel = True
    aliases = ["Fairchild", "Condor", "Fairchild Condor 486:90"]
    MAX_SHAPE = (4096, 4096)

    def __init__(self, pixel1=15e-6, pixel2=15e-6):
        Detector.__init__(self, pixel1=pixel1, pixel2=pixel2)

    def __repr__(self):
        return "Detector %s\t PixelSize= %.3e, %.3e m" % \
            (self.name, self._pixel1, self._pixel2)


class Titan(Detector):
    """
    Titan CCD detector from Agilent. Mask not handled
    """
    force_pixel = True
    MAX_SHAPE = (2048, 2048)
    aliases = ["Titan 2k x 2k", "OXD Titan", "Agilent Titan"]
    uniform_pixel = True

    def __init__(self, pixel1=60e-6, pixel2=60e-6):
        Detector.__init__(self, pixel1=pixel1, pixel2=pixel2)

    def __repr__(self):
        return "Detector %s\t PixelSize= %.3e, %.3e m" % \
            (self.name, self._pixel1, self._pixel2)


class Dexela2923(Detector):
    """
    Dexela CMOS family detector
    """
    force_pixel = True
    aliases = ["Dexela 2923"]
    MAX_SHAPE = (3888, 3072)

    def __init__(self, pixel1=75e-6, pixel2=75e-6):
        super(Dexela2923, self).__init__(pixel1=pixel1, pixel2=pixel2)

    def __repr__(self):
        return "Detector %s\t PixelSize= %.3e, %.3e m" % \
            (self.name, self._pixel1, self._pixel2)


class FReLoN(Detector):
    """
    FReLoN detector:
    The spline is mandatory to correct for geometric distortion of the taper

    TODO: create automatically a mask that removes pixels out of the "valid reagion"
    """
    def __init__(self, splineFile=None):
        super(FReLoN, self).__init__(splineFile=splineFile)
        if splineFile:
            self.max_shape = (int(self.spline.ymax - self.spline.ymin),
                              int(self.spline.xmax - self.spline.xmin))
            self.uniform_pixel = False
        else:
            self.max_shape = (2048, 2048)
            self.pixel1 = 50e-6
            self.pixel2 = 50e-6
        self.shape = self.max_shape

    def calc_mask(self):
        """
        Returns a generic mask for Frelon detectors...
        All pixels which (center) turns to be out of the valid region are by default discarded
        """
        if not self._splineFile:
            return
        d1 = numpy.outer(numpy.arange(self.shape[0]), numpy.ones(self.shape[1])) + 0.5
        d2 = numpy.outer(numpy.ones(self.shape[0]), numpy.arange(self.shape[1])) + 0.5
        dX = self.spline.splineFuncX(d2, d1)
        dY = self.spline.splineFuncY(d2, d1)
        p1 = dY + d1
        p2 = dX + d2
        below_min = numpy.logical_or((p2 < self.spline.xmin), (p1 < self.spline.ymin))
        above_max = numpy.logical_or((p2 > self.spline.xmax), (p1 > self.spline.ymax))
        mask = numpy.logical_or(below_min, above_max).astype(numpy.int8)
        return mask


class Basler(Detector):
    """
    Basler camera are simple CCD camara over GigaE

    """
    force_pixel = True
    aliases = ["aca1300"]
    MAX_SHAPE = (966, 1296)

    def __init__(self, pixel=3.75e-6):
        super(Basler, self).__init__(pixel1=pixel, pixel2=pixel)

    def __repr__(self):
        return "Detector %s\t PixelSize= %.3e, %.3e m" % \
            (self.name, self._pixel1, self._pixel2)


class Mar345(Detector):

    """
    Mar345 Imaging plate detector

    In this detector, pixels are always square
    The valid image size are 2300, 2000, 1600, 1200, 3450, 3000, 2400, 1800
    """
    force_pixel = True
    MAX_SHAPE = (3450, 3450)
    # Valid image width with corresponding pixel size
    VALID_SIZE = {2300: 150e-6,
                  2000: 150e-6,
                  1600: 150e-6,
                  1200: 150e-6,
                  3450: 100e-6,
                  3000: 100e-6,
                  2400: 100e-6,
                  1800: 100e-6}

    aliases = ["MAR 345", "Mar3450"]

    def __init__(self, pixel1=100e-6, pixel2=100e-6):
        Detector.__init__(self, pixel1, pixel2)
        self.max_shape = (int(self.max_shape[0] * 100e-6 / self.pixel1),
                          int(self.max_shape[1] * 100e-6 / self.pixel2))
        self.shape = self.max_shape
#        self.mode = 1

    def calc_mask(self):
        c = [i // 2 for i in self.shape]
        x, y = numpy.ogrid[:self.shape[0], :self.shape[1]]
        mask = ((x + 0.5 - c[0]) ** 2 + (y + 0.5 - c[1]) ** 2) > (c[0]) ** 2
        return mask.astype(numpy.int8)

    def __repr__(self):
        return "Detector %s\t PixelSize= %.3e, %.3e m" % \
            (self.name, self._pixel1, self._pixel2)

    def guess_binning(self, data):
        """
        Guess the binning/mode depending on the image shape
        :param data: 2-tuple with the shape of the image or the image with a .shape attribute.
        """
        if "shape" in dir(data):
            shape = data.shape
        else:
            shape = data[:2]

        dim1, dim2 = shape
        self._pixel1 = self.VALID_SIZE[dim1]
        self._pixel2 = self.VALID_SIZE[dim2]
        self.max_shape = shape
        self.shape = shape
        self._binning = (1, 1)
        self._mask = False
        self._mask_crc = None


class ImXPadS10(Detector):
    """
    ImXPad detector: ImXPad s10 detector with 1x1modules
    """
    MODULE_SIZE = (120, 80)  # number of pixels per module (y, x)
    MAX_SHAPE = (120, 80)  # max size of the detector
    PIXEL_SIZE = (130e-6, 130e-6)
    BORDER_SIZE_RELATIVE = 2.5
    force_pixel = True
    aliases = ["Imxpad S10"]
    uniform_pixel = False

    @classmethod
    def _calc_pixels_size(cls, length, module_size, pixel_size):
        """
        given the length (in pixel) of the detector, the size of a
        module (in pixels) and the pixel_size (in meter). this method
        return the length of each pixels 0..length.

        :param length: the number of pixel to compute
        :type length: int
        :param module_size: the number of pixel of one module
        :type module_size: int
        :param pixel_size: the size of one pixels (meter per pixel)
        :type length: float

        :return: the coordinates of each pixels 0..length
        :rtype: ndarray
        """
        size = numpy.ones(length)
        n = length // module_size
        for i in range(1, n):
            size[i * module_size - 1] = cls.BORDER_SIZE_RELATIVE
            size[i * module_size] = cls.BORDER_SIZE_RELATIVE
        # outer pixels have the normal size
#         size[0] = 1.0
#         size[-1] = 1.0
        return pixel_size * size

    def __init__(self, pixel1=130e-6, pixel2=130e-6, max_shape=None, module_size=None):
        Detector.__init__(self, pixel1=pixel1, pixel2=pixel2, max_shape=max_shape)
        self._pixel_edges = None  # array of size max_shape+1: pixels are contiguous
        if (module_size is None) and ("MODULE_SIZE" in dir(self.__class__)):
            self.module_size = tuple(self.MODULE_SIZE)
        else:
            self.module_size = module_size

    def __repr__(self):
        return "Detector %s\t PixelSize= %.3e, %.3e m" % \
            (self.name, self.pixel1, self.pixel2)

    def calc_pixels_edges(self):
        """
        Calculate the position of the pixel edges
        """
        if self._pixel_edges is None:
            pixel_size1 = self._calc_pixels_size(self.max_shape[0], self.module_size[0], self.PIXEL_SIZE[0])
            pixel_size2 = self._calc_pixels_size(self.max_shape[1], self.module_size[1], self.PIXEL_SIZE[1])
            pixel_edges1 = numpy.zeros(self.max_shape[0] + 1)
            pixel_edges2 = numpy.zeros(self.max_shape[1] + 1)
            pixel_edges1[1:] = numpy.cumsum(pixel_size1)
            pixel_edges2[1:] = numpy.cumsum(pixel_size2)
            self._pixel_edges = pixel_edges1, pixel_edges2
        return self._pixel_edges

    def calc_mask(self):
        """
        Calculate the mask
        """
        dims = []
        for dim in (0, 1):
            pos = numpy.zeros(self.max_shape[dim], dtype=numpy.int8)
            n = self.max_shape[dim] // self.module_size[dim]
            for i in range(1, n):
                pos[i * self.module_size[dim] - 1] = 1
                pos[i * self.module_size[dim]] = 1
            pos[0] = 1
            pos[-1] = 1
            dims.append(numpy.atleast_2d(pos))
        # This is just an "outer_or"
        mask = numpy.logical_or(dims[0].T, dims[1])
        return mask.astype(numpy.int8)

    def get_pixel_corners(self, d1=None, d2=None):
        """
        Calculate the position of the corner of the pixels

        This should be overwritten by class representing non-contiguous detector (Xpad, ...)

        Precision float32 is ok: precision of 1µm for a detector size of 1m


        :return:  4D array containing:
                    pixel index (slow dimension)
                    pixel index (fast dimension)
                    corner index (A, B, C or D), triangles or hexagons can be handled the same way
                    vertex position (z,y,x)
        """

        if self._pixel_corners is None:
            with self._sem:
                if self._pixel_corners is None:
                    edges1, edges2 = self.calc_pixels_edges()
                    p1 = expand2d(edges1, self.shape[1] + 1, False)
                    p2 = expand2d(edges2, self.shape[0] + 1, True)
#                     p3 = None
                    self._pixel_corners = numpy.zeros((self.shape[0], self.shape[1], 4, 3), dtype=numpy.float32)
                    self._pixel_corners[:, :, 0, 1] = p1[:-1, :-1]
                    self._pixel_corners[:, :, 0, 2] = p2[:-1, :-1]
                    self._pixel_corners[:, :, 1, 1] = p1[1:, :-1]
                    self._pixel_corners[:, :, 1, 2] = p2[1:, :-1]
                    self._pixel_corners[:, :, 2, 1] = p1[1:, 1:]
                    self._pixel_corners[:, :, 2, 2] = p2[1:, 1:]
                    self._pixel_corners[:, :, 3, 1] = p1[:-1, 1:]
                    self._pixel_corners[:, :, 3, 2] = p2[:-1, 1:]
#                     if p3 is not None:
#                         # non flat detector
#                         self._pixel_corners[:, :, 0, 0] = p3[:-1, :-1]
#                         self._pixel_corners[:, :, 1, 0] = p3[1:, :-1]
#                         self._pixel_corners[:, :, 2, 0] = p3[1:, 1:]
#                         self._pixel_corners[:, :, 3, 0] = p3[:-1, 1:]
        return self._pixel_corners

    def calc_cartesian_positions(self, d1=None, d2=None, center=True, use_cython=True):
        """
        Calculate the position of each pixel center in cartesian coordinate
        and in meter of a couple of coordinates.
        The half pixel offset is taken into account here !!!

        :param d1: the Y pixel positions (slow dimension)
        :type d1: ndarray (1D or 2D)
        :param d2: the X pixel positions (fast dimension)
        :type d2: ndarray (1D or 2D)

        :return: position in meter of the center of each pixels.
        :rtype: ndarray

        d1 and d2 must have the same shape, returned array will have
        the same shape.

        """
        edges1, edges2 = self.calc_pixels_edges()

        if (d1 is None) or (d2 is None):
            if center:
                # Take the center of each pixel
                d1 = 0.5 * (edges1[:-1] + edges1[1:])
                d2 = 0.5 * (edges2[:-1] + edges2[1:])
            else:
                # take the lower corner
                d1 = edges1[:-1]
                d2 = edges2[:-1]
            p1 = numpy.outer(d1, numpy.ones(self.shape[1]))
            p2 = numpy.outer(numpy.ones(self.shape[0]), d2)
        else:
            if center:
                # Not +=: do not mangle in place arrays
                d1 = d1 + 0.5
                d2 = d2 + 0.5
            p1 = numpy.interp(d1, numpy.arange(self.max_shape[0] + 1), edges1, edges1[0], edges1[-1])
            p2 = numpy.interp(d2, numpy.arange(self.max_shape[1] + 1), edges2, edges2[0], edges2[-1])
        return p1, p2, None


class ImXPadS70(ImXPadS10):
    """
    ImXPad detector: ImXPad s70 detector with 1x7modules
    """
    MODULE_SIZE = (120, 80)  # number of pixels per module (y, x)
    MAX_SHAPE = (120, 560)  # max size of the detector
    PIXEL_SIZE = (130e-6, 130e-6)
    BORDER_SIZE_RELATIVE = 2.5
    force_pixel = True
    aliases = ["Imxpad S70"]
    PIXEL_EDGES = None  # array of size max_shape+1: pixels are contiguous

    def __init__(self, pixel1=130e-6, pixel2=130e-6):
        ImXPadS10.__init__(self, pixel1=pixel1, pixel2=pixel2)


class ImXPadS140(ImXPadS10):
    """
    ImXPad detector: ImXPad s140 detector with 2x7modules
    """
    MODULE_SIZE = (120, 80)  # number of pixels per module (y, x)
    MAX_SHAPE = (240, 560)  # max size of the detector
    PIXEL_SIZE = (130e-6, 130e-6)
    BORDER_PIXEL_SIZE_RELATIVE = 2.5
    force_pixel = True
    aliases = ["Imxpad S140"]

    def __init__(self, pixel1=130e-6, pixel2=130e-6):
        ImXPadS10.__init__(self, pixel1=pixel1, pixel2=pixel2)


class Xpad_flat(ImXPadS10):
    """
    Xpad detector: generic description for
    ImXPad detector with 8x7modules
    """
    MODULE_GAP = (3.57e-3, 0)  # in meter
    IS_CONTIGUOUS = False
    force_pixel = True
    MAX_SHAPE = (960, 560)
    uniform_pixel = False
    aliases = ["Xpad S540 flat", "d5"]
    MODULE_SIZE = (120, 80)  # number of pixels per module (y, x)
    PIXEL_SIZE = (130e-6, 130e-6)
    BORDER_PIXEL_SIZE_RELATIVE = 2.5

    def __init__(self, pixel1=130e-6, pixel2=130e-6, max_shape=None, module_size=None):
        super(Xpad_flat, self).__init__(pixel1=pixel1, pixel2=pixel2, max_shape=max_shape)
        self._pixel_corners = None
        if (module_size is None) and ("MODULE_SIZE" in dir(self.__class__)):
            self.module_size = tuple(self.MODULE_SIZE)
        else:
            self.module_size = module_size

    def __repr__(self):
        return "Detector %s\t PixelSize= %.3e, %.3e m" % \
                (self.name, self.pixel1, self.pixel2)

    def calc_pixels_edges(self):
        """
        Calculate the position of the pixel edges, specific to the S540, d5 detector
        """
        if self._pixel_edges is None:
            # all pixel have the same size along the vertical axis, some pixels are larger along the horizontal one
            pixel_size1 = numpy.ones(self.max_shape[0]) * self._pixel1
            pixel_size2 = self._calc_pixels_size(self.max_shape[1], self.module_size[1], self._pixel2)
            pixel_edges1 = numpy.zeros(self.max_shape[0] + 1)
            pixel_edges2 = numpy.zeros(self.max_shape[1] + 1)
            pixel_edges1[1:] = numpy.cumsum(pixel_size1)
            pixel_edges2[1:] = numpy.cumsum(pixel_size2)
            self._pixel_edges = pixel_edges1, pixel_edges2
        return self._pixel_edges

    def calc_mask(self):
        """
        Returns a generic mask for Xpad detectors...
        discards the first line and raw form all modules:
        those are 2.5x bigger and often mis - behaving
        """
        if self.max_shape is None:
            raise NotImplementedError("Generic Xpad detector does not"
                                      " know the max size ...")
        mask = numpy.zeros(self.max_shape, dtype=numpy.int8)
        # workinng in dim0 = Y
        for i in range(0, self.max_shape[0], self.module_size[0]):
            mask[i, :] = 1
            mask[i + self.module_size[0] - 1, :] = 1
        # workinng in dim1 = X
        for i in range(0, self.max_shape[1], self.module_size[1]):
            mask[:, i] = 1
            mask[:, i + self.module_size[1] - 1] = 1
        return mask

    def calc_cartesian_positions(self, d1=None, d2=None, center=True, use_cython=True):
        """
        Calculate the position of each pixel center in cartesian coordinate
        and in meter of a couple of coordinates.
        The half pixel offset is taken into account here !!!
        Adapted to Nexus detector definition

        :param d1: the Y pixel positions (slow dimension)
        :type d1: ndarray (1D or 2D)
        :param d2: the X pixel positions (fast dimension)
        :type d2: ndarray (1D or 2D)
        :param center: retrieve the coordinate of the center of the pixel
        :param use_cython: set to False to test Numpy implementation
        :return: position in meter of the center of each pixels.
        :rtype: ndarray

        d1 and d2 must have the same shape, returned array will have
        the same shape.
        """
        if self.shape:
            if (d1 is None) or (d2 is None):
                d1 = expand2d(numpy.arange(self.shape[0]).astype(numpy.float32), self.shape[1], False)
                d2 = expand2d(numpy.arange(self.shape[1]).astype(numpy.float32), self.shape[0], True)
        corners = self.get_pixel_corners()
        if center:
            # note += would make an increment in place which is bad (segfault !)
            d1 = d1 + 0.5
            d2 = d2 + 0.5
        if bilinear and use_cython:
            p1, p2, _p3 = bilinear.calc_cartesian_positions(d1.ravel(), d2.ravel(), corners)
            p1.shape = d1.shape
            p2.shape = d2.shape
        else:
            i1 = d1.astype(int).clip(0, corners.shape[0] - 1)
            i2 = d2.astype(int).clip(0, corners.shape[1] - 1)
            delta1 = d1 - i1
            delta2 = d2 - i2
            pixels = corners[i1, i2]
            A1 = pixels[:, :, 0, 1]
            A2 = pixels[:, :, 0, 2]
            B1 = pixels[:, :, 1, 1]
            B2 = pixels[:, :, 1, 2]
            C1 = pixels[:, :, 2, 1]
            C2 = pixels[:, :, 2, 2]
            D1 = pixels[:, :, 3, 1]
            D2 = pixels[:, :, 3, 2]
            # points A and D are on the same dim1 (Y), they differ in dim2 (X)
            # points B and C are on the same dim1 (Y), they differ in dim2 (X)
            # points A and B are on the same dim2 (X), they differ in dim1
            # p2 = mean(A2,B2) + delta2 * (mean(C2,D2)-mean(A2,C2))
            p1 = A1 * (1.0 - delta1) * (1.0 - delta2) \
                + B1 * delta1 * (1.0 - delta2) \
                + C1 * delta1 * delta2 \
                + D1 * (1.0 - delta1) * delta2
            p2 = A2 * (1.0 - delta1) * (1.0 - delta2) \
                + B2 * delta1 * (1.0 - delta2) \
                + C2 * delta1 * delta2 \
                + D2 * (1.0 - delta1) * delta2
            # To ensure numerical consitency with cython procedure.
            p1 = p1.astype(numpy.float32)
            p2 = p2.astype(numpy.float32)
        return p1, p2, None

    def get_pixel_corners(self):
        """
        Calculate the position of the corner of the pixels

        :return:  4D array containing:
                    pixel index (slow dimension)
                    pixel index (fast dimension)
                    corner index (A, B, C or D), triangles or hexagons can be handled the same way
                    vertex position (z,y,x)
        """
        if self._pixel_corners is None:
            with self._sem:
                if self._pixel_corners is None:
                    pixel_size1 = numpy.ones(self.max_shape[0]) * self._pixel1
                    pixel_size2 = self._calc_pixels_size(self.max_shape[1], self.module_size[1], self._pixel2)
                    # half pixel offset
                    pixel_center1 = pixel_size1 / 2.0  # half pixel offset
                    pixel_center2 = pixel_size2 / 2.0
                    # size of all preceeding pixels
                    pixel_center1[1:] += numpy.cumsum(pixel_size1[:-1])
                    pixel_center2[1:] += numpy.cumsum(pixel_size2[:-1])
                    # gaps
                    for i in range(self.max_shape[0] // self.module_size[0]):
                        pixel_center1[i * self.module_size[0]:
                                      (i + 1) * self.module_size[0]] += i * self.MODULE_GAP[0]
                    for i in range(self.max_shape[1] // self.module_size[1]):
                        pixel_center2[i * self.module_size[1]:
                                      (i + 1) * self.module_size[1]] += i * self.MODULE_GAP[1]

                    pixel_center1.shape = -1, 1
                    pixel_center1.strides = pixel_center1.strides[0], 0

                    pixel_center2.shape = 1, -1
                    pixel_center2.strides = 0, pixel_center2.strides[1]

                    pixel_size1.shape = -1, 1
                    pixel_size1.strides = pixel_size1.strides[0], 0

                    pixel_size2.shape = 1, -1
                    pixel_size2.strides = 0, pixel_size2.strides[1]

                    corners = numpy.zeros((self.shape[0], self.shape[1], 4, 3), dtype=numpy.float32)
                    corners[:, :, 0, 1] = pixel_center1 - pixel_size1 / 2.0
                    corners[:, :, 0, 2] = pixel_center2 - pixel_size2 / 2.0
                    corners[:, :, 1, 1] = pixel_center1 + pixel_size1 / 2.0
                    corners[:, :, 1, 2] = pixel_center2 - pixel_size2 / 2.0
                    corners[:, :, 2, 1] = pixel_center1 + pixel_size1 / 2.0
                    corners[:, :, 2, 2] = pixel_center2 + pixel_size2 / 2.0
                    corners[:, :, 3, 1] = pixel_center1 - pixel_size1 / 2.0
                    corners[:, :, 3, 2] = pixel_center2 + pixel_size2 / 2.0
                    self._pixel_corners = corners
        return self._pixel_corners


class Perkin(Detector):
    """
    Perkin detector

    """
    aliases = ["Perkin detector", "Perkin Elmer"]
    force_pixel = True
    MAX_SHAPE = (4096, 4096)
    DEFAULT_PIXEL1 = DEFAULT_PIXEL2 = 200e-6

    def __init__(self, pixel1=200e-6, pixel2=200e-6):
        super(Perkin, self).__init__(pixel1=pixel1, pixel2=pixel2)
        if (pixel1 != self.DEFAULT_PIXEL1) or (pixel2 != self.DEFAULT_PIXEL2):
            self._binning = (int(2 * pixel1 / self.DEFAULT_PIXEL1), int(2 * pixel2 / self.DEFAULT_PIXEL2))
            self.shape = tuple(s // b for s, b in zip(self.max_shape, self._binning))
        else:
            self.shape = (2048, 2048)
            self._binning = (2, 2)

    def __repr__(self):
        return "Detector %s\t PixelSize= %.3e, %.3e m" % \
            (self.name, self._pixel1, self._pixel2)


class Rayonix(Detector):
    force_pixel = True
    BINNED_PIXEL_SIZE = {1: 32e-6}
    MAX_SHAPE = (4096, 4096)

    def __init__(self, pixel1=32e-6, pixel2=32e-6):
        super(Rayonix, self).__init__(pixel1=pixel1, pixel2=pixel2)
        binning = [1, 1]
        for b, p in self.BINNED_PIXEL_SIZE.items():
            if p == pixel1:
                binning[0] = b
            if p == pixel2:
                binning[1] = b
        self._binning = tuple(binning)
        self.shape = tuple(s // b for s, b in zip(self.max_shape, binning))

    def get_binning(self):
        return self._binning

    def set_binning(self, bin_size=(1, 1)):
        """
        Set the "binning" of the detector,

        :param bin_size: set the binning of the detector
        :type bin_size: int or (int, int)
        """
        if "__len__" in dir(bin_size) and len(bin_size) >= 2:
            bin_size = int(round(float(bin_size[0]))), int(round(float(bin_size[1])))
        else:
            b = int(round(float(bin_size)))
            bin_size = (b, b)
        if bin_size != self._binning:
            if (bin_size[0] in self.BINNED_PIXEL_SIZE) and (bin_size[1] in self.BINNED_PIXEL_SIZE):
                self._pixel1 = self.BINNED_PIXEL_SIZE[bin_size[0]]
                self._pixel2 = self.BINNED_PIXEL_SIZE[bin_size[1]]
            else:
                logger.warning("Binning factor (%sx%s) is not an official value for Rayonix detectors", bin_size[0], bin_size[1])
                self._pixel1 = self.BINNED_PIXEL_SIZE[1] / float(bin_size[0])
                self._pixel2 = self.BINNED_PIXEL_SIZE[1] / float(bin_size[1])
            self._binning = bin_size
            self.shape = (self.max_shape[0] // bin_size[0],
                          self.max_shape[1] // bin_size[1])
    binning = property(get_binning, set_binning)

    def __repr__(self):
        return "Detector %s\t PixelSize= %.3e, %.3e m" % \
            (self.name, self._pixel1, self._pixel2)

    def guess_binning(self, data):
        """
        Guess the binning/mode depending on the image shape
        :param data: 2-tuple with the shape of the image or the image with a .shape attribute.
        """
        if "shape" in dir(data):
            shape = data.shape
        else:
            shape = tuple(data[:2])
        bin1 = self.max_shape[0] // shape[0]
        bin2 = self.max_shape[1] // shape[1]
        self._binning = (bin1, bin2)
        self.shape = shape
        self.max_shape = shape
        self._pixel1 = self.BINNED_PIXEL_SIZE[bin1]
        self._pixel2 = self.BINNED_PIXEL_SIZE[bin2]
        self._mask = False
        self._mask_crc = None


class Rayonix133(Rayonix):
    """
    Rayonix 133 2D CCD detector detector also known as mar133

    Personnal communication from M. Blum

    What should be the default binning factor for those cameras ?

    Circular detector
    """
    force_pixel = True
    BINNED_PIXEL_SIZE = {1: 32e-6,
                         2: 64e-6,
                         4: 128e-6,
                         8: 256e-6,
                         }
    MAX_SHAPE = (4096, 4096)
    aliases = ["MAR133"]

    def __init__(self, pixel1=64e-6, pixel2=64e-6):
        Rayonix.__init__(self, pixel1=pixel1, pixel2=pixel2)

    def calc_mask(self):
        """Circular mask"""
        c = [i // 2 for i in self.shape]
        x, y = numpy.ogrid[:self.shape[0], :self.shape[1]]
        mask = ((x + 0.5 - c[0]) ** 2 + (y + 0.5 - c[1]) ** 2) > (c[0] ** 2)
        return mask.astype(numpy.int8)


class RayonixSx165(Rayonix):
    """
    Rayonix sx165 2d Detector also known as MAR165.

    Circular detector
    """
    BINNED_PIXEL_SIZE = {1: 39.5e-6,
                         2: 79e-6,
                         3: 118.616e-6,  # image shape is then 1364 not 1365 !
                         4: 158e-6,
                         8: 316e-6,
                         }
    MAX_SHAPE = (4096, 4096)
    aliases = ["MAR165", "Rayonix Sx165"]
    force_pixel = True

    def __init__(self, pixel1=39.5e-6, pixel2=39.5e-6):
        Rayonix.__init__(self, pixel1=pixel1, pixel2=pixel2)

    def calc_mask(self):
        """Circular mask"""
        c = [i // 2 for i in self.shape]
        x, y = numpy.ogrid[:self.shape[0], :self.shape[1]]
        mask = ((x + 0.5 - c[0]) ** 2 + (y + 0.5 - c[1]) ** 2) > (c[0] ** 2)
        return mask.astype(numpy.int8)


class RayonixSx200(Rayonix):
    """
    Rayonix sx200 2d CCD Detector.

    Pixel size are personnal communication from M. Blum.
    """
    BINNED_PIXEL_SIZE = {1: 48e-6,
                         2: 96e-6,
                         3: 144e-6,
                         4: 192e-6,
                         8: 384e-6,
                         }
    MAX_SHAPE = (4096, 4096)
    aliases = ["Rayonix sx200"]

    def __init__(self, pixel1=48e-6, pixel2=48e-6):
        Rayonix.__init__(self, pixel1=pixel1, pixel2=pixel2)


class RayonixLx170(Rayonix):
    """
    Rayonix lx170 2d CCD Detector (2x1 CCDs).

    Nota: this is the same for lx170hs
    """
    BINNED_PIXEL_SIZE = {1: 44.2708e-6,
                         2: 88.5417e-6,
                         3: 132.8125e-6,
                         4: 177.0833e-6,
                         5: 221.3542e-6,
                         6: 265.625e-6,
                         8: 354.1667e-6,
                         10: 442.7083e-6
                         }
    MAX_SHAPE = (1920, 3840)
    force_pixel = True
    aliases = ["Rayonix LX170", "Rayonix LX170-HS", "Rayonix LX170 HS", "RayonixLX170HS"]

    def __init__(self, pixel1=44.2708e-6, pixel2=44.2708e-6):
        Rayonix.__init__(self, pixel1=pixel1, pixel2=pixel2)


class RayonixMx170(Rayonix):
    """
    Rayonix mx170 2d CCD Detector (2x2 CCDs).

    Nota: this is the same for mx170hs
    """
    BINNED_PIXEL_SIZE = {1: 44.2708e-6,
                         2: 88.5417e-6,
                         3: 132.8125e-6,
                         4: 177.0833e-6,
                         5: 221.3542e-6,
                         6: 265.625e-6,
                         8: 354.1667e-6,
                         10: 442.7083e-6
                         }
    MAX_SHAPE = (3840, 3840)
    aliases = ["Rayonix MX170", "Rayonix MX170-HS", "RayonixMX170HS", "Rayonix MX170 HS"]

    def __init__(self, pixel1=44.2708e-6, pixel2=44.2708e-6):
        Rayonix.__init__(self, pixel1=pixel1, pixel2=pixel2)


class RayonixLx255(Rayonix):
    """
    Rayonix lx255 2d Detector (3x1 CCDs)

    Nota: this detector is also called lx255hs
    """
    BINNED_PIXEL_SIZE = {1: 44.2708e-6,
                         2: 88.5417e-6,
                         3: 132.8125e-6,
                         4: 177.0833e-6,
                         5: 221.3542e-6,
                         6: 265.625e-6,
                         8: 354.1667e-6,
                         10: 442.7083e-6
                         }
    MAX_SHAPE = (1920, 5760)
    aliases = ["Rayonix LX255", "Rayonix LX255-HS", "Rayonix LX 255HS", "RayonixLX225HS"]

    def __init__(self, pixel1=44.2708e-6, pixel2=44.2708e-6):
        Rayonix.__init__(self, pixel1=pixel1, pixel2=pixel2)


class RayonixMx225(Rayonix):
    """
    Rayonix mx225 2D CCD detector detector

    Nota: this is the same definition for mx225he
    Personnal communication from M. Blum
    """
    force_pixel = True
    BINNED_PIXEL_SIZE = {1: 36.621e-6,
                         2: 73.242e-6,
                         3: 109.971e-6,
                         4: 146.484e-6,
                         8: 292.969e-6
                         }
    MAX_SHAPE = (6144, 6144)
    aliases = ["Rayonix MX225"]

    def __init__(self, pixel1=73.242e-6, pixel2=73.242e-6):
        Rayonix.__init__(self, pixel1=pixel1, pixel2=pixel2)


class RayonixMx225hs(Rayonix):
    """
    Rayonix mx225hs 2D CCD detector detector

    Pixel size from a personnal communication from M. Blum
    """
    force_pixel = True
    BINNED_PIXEL_SIZE = {1: 39.0625e-6,
                         2: 78.125e-6,
                         3: 117.1875e-6,
                         4: 156.25e-6,
                         5: 195.3125e-6,
                         6: 234.3750e-6,
                         8: 312.5e-6,
                         10: 390.625e-6,
                         }
    MAX_SHAPE = (5760, 5760)
    aliases = ["Rayonix MX225HS", "Rayonix MX225 HS"]

    def __init__(self, pixel1=78.125e-6, pixel2=78.125e-6):
        Rayonix.__init__(self, pixel1=pixel1, pixel2=pixel2)


class RayonixMx300(Rayonix):
    """
    Rayonix mx300 2D detector (4x4 CCDs)

    Pixel size from a personnal communication from M. Blum
    """
    force_pixel = True
    BINNED_PIXEL_SIZE = {1: 36.621e-6,
                         2: 73.242e-6,
                         3: 109.971e-6,
                         4: 146.484e-6,
                         8: 292.969e-6
                         }
    MAX_SHAPE = (8192, 8192)
    aliases = ["Rayonix mx300"]

    def __init__(self, pixel1=73.242e-6, pixel2=73.242e-6):
        Rayonix.__init__(self, pixel1=pixel1, pixel2=pixel2)


class RayonixMx300hs(Rayonix):
    """
    Rayonix mx300hs 2D detector (4x4 CCDs)

    Pixel size from a personnal communication from M. Blum
    """
    force_pixel = True
    BINNED_PIXEL_SIZE = {1: 39.0625e-6,
                         2: 78.125e-6,
                         3: 117.1875e-6,
                         4: 156.25e-6,
                         5: 195.3125e-6,
                         6: 234.3750e-6,
                         8: 312.5e-6,
                         10: 390.625e-6
                         }
    MAX_SHAPE = (7680, 7680)
    aliases = ["Rayonix MX300HS", "Rayonix MX300 HS"]

    def __init__(self, pixel1=78.125e-6, pixel2=78.125e-6):
        Rayonix.__init__(self, pixel1=pixel1, pixel2=pixel2)


class RayonixMx340hs(Rayonix):
    """
    Rayonix mx340hs 2D detector (4x4 CCDs)

    Pixel size from a personnal communication from M. Blum
    """
    force_pixel = True
    BINNED_PIXEL_SIZE = {1: 44.2708e-6,
                         2: 88.5417e-6,
                         3: 132.8125e-6,
                         4: 177.0833e-6,
                         5: 221.3542e-6,
                         6: 265.625e-6,
                         8: 354.1667e-6,
                         10: 442.7083e-6
                         }
    MAX_SHAPE = (7680, 7680)
    aliases = ["Rayonix MX340HS", "Rayonix MX340HS"]

    def __init__(self, pixel1=88.5417e-6, pixel2=88.5417e-6):
        Rayonix.__init__(self, pixel1=pixel1, pixel2=pixel2)


class RayonixSx30hs(Rayonix):
    """
    Rayonix sx30hs 2D CCD camera (1 CCD chip)

    Pixel size from a personnal communication from M. Blum
    """
    BINNED_PIXEL_SIZE = {1: 15.625e-6,
                         2: 31.25e-6,
                         3: 46.875e-6,
                         4: 62.5e-6,
                         5: 78.125e-6,
                         6: 93.75e-6,
                         8: 125.0e-6,
                         10: 156.25e-6
                         }
    MAX_SHAPE = (1920, 1920)
    aliases = ["Rayonix SX30HS", "Rayonix SX30 HS"]

    def __init__(self, pixel1=15.625e-6, pixel2=15.625e-6):
        Rayonix.__init__(self, pixel1=pixel1, pixel2=pixel2)


class RayonixSx85hs(Rayonix):
    """
    Rayonix sx85hs 2D CCD camera (1 CCD chip)

    Pixel size from a personnal communication from M. Blum
    """
    BINNED_PIXEL_SIZE = {1: 44.2708e-6,
                         2: 88.5417e-6,
                         3: 132.8125e-6,
                         4: 177.0833e-6,
                         5: 221.3542e-6,
                         6: 265.625e-6,
                         8: 354.1667e-6,
                         10: 442.7083e-6
                         }
    MAX_SHAPE = (1920, 1920)
    aliases = ["Rayonix SX85HS", "Rayonix SX85 HS"]

    def __init__(self, pixel1=44.2708e-6, pixel2=44.2708e-6):
        Rayonix.__init__(self, pixel1=pixel1, pixel2=pixel2)


class RayonixMx425hs(Rayonix):
    """
    Rayonix mx425hs 2D CCD camera (5x5 CCD chip)

    Pixel size from a personnal communication from M. Blum
    """
    BINNED_PIXEL_SIZE = {1: 44.2708e-6,
                         2: 88.5417e-6,
                         3: 132.8125e-6,
                         4: 177.0833e-6,
                         5: 221.3542e-6,
                         6: 265.625e-6,
                         8: 354.1667e-6,
                         10: 442.7083e-6
                         }
    MAX_SHAPE = (9600, 9600)
    aliases = ["Rayonix MX425HS", "Rayonix MX425 HS"]

    def __init__(self, pixel1=44.2708e-6, pixel2=44.2708e-6):
        Rayonix.__init__(self, pixel1=pixel1, pixel2=pixel2)


class RayonixMx325(Rayonix):
    """
    Rayonix mx325 and mx325he 2D detector (4x4 CCD chips)

    Pixel size from a personnal communication from M. Blum
    """
    BINNED_PIXEL_SIZE = {1: 39.673e-6,
                         2: 79.346e-6,
                         3: 119.135e-6,
                         4: 158.691e-6,
                         8: 317.383e-6
                         }
    MAX_SHAPE = (8192, 8192)
    aliases = ["Rayonix MX325"]

    def __init__(self, pixel1=79.346e-6, pixel2=79.346e-6):
        Rayonix.__init__(self, pixel1=pixel1, pixel2=pixel2)


class ADSC_Q315(Detector):
    """
    ADSC Quantum 315r detector, 3x3 chips

    Informations from
    http://www.adsc-xray.com/products/ccd-detectors/q315r-ccd-detector/

    Question: how are the gaps handled ?
    """
    force_pixel = True
    MAX_SHAPE = (6144, 6144)
    aliases = ["Quantum 315"]

    def __init__(self, pixel1=51e-6, pixel2=51e-6):
        Detector.__init__(self, pixel1=pixel1, pixel2=pixel2)


class ADSC_Q210(Detector):
    """
    ADSC Quantum 210r detector, 2x2 chips

    Informations from
    http://www.adsc-xray.com/products/ccd-detectors/q210r-ccd-detector/

    Question: how are the gaps handled ?
    """
    force_pixel = True
    MAX_SHAPE = (4096, 4096)
    aliases = ["Quantum 210"]

    def __init__(self, pixel1=51e-6, pixel2=51e-6):
        Detector.__init__(self, pixel1=pixel1, pixel2=pixel2)


class ADSC_Q270(Detector):
    """
    ADSC Quantum 270r detector, 2x2 chips

    Informations from
    http://www.adsc-xray.com/products/ccd-detectors/q270-ccd-detector/

    Question: how are the gaps handled ?
    """
    force_pixel = True
    MAX_SHAPE = (4168, 4168)
    aliases = ["Quantum 270"]

    def __init__(self, pixel1=64.8e-6, pixel2=64.8e-6):
        Detector.__init__(self, pixel1=pixel1, pixel2=pixel2)


class ADSC_Q4(Detector):
    """
    ADSC Quantum 4r detector, 2x2 chips

    Informations from
    http://proteincrystallography.org/detectors/adsc.php

    Question: how are the gaps handled ?
    """
    force_pixel = True
    MAX_SHAPE = (2304, 2304)
    aliases = ["Quantum 4"]

    def __init__(self, pixel1=82e-6, pixel2=82e-6):
        Detector.__init__(self, pixel1=pixel1, pixel2=pixel2)


class HF_130K(Detector):
    """
    ADSC HF-130K 1 module

    Informations from
    http://www.adsc-xray.com/products/pixel-array-detectors/hf-130k/

    """
    force_pixel = True
    MAX_SHAPE = (256, 512)
    aliases = ["HF-130k"]

    def __init__(self, pixel1=150e-6, pixel2=150e-6):
        Detector.__init__(self, pixel1=pixel1, pixel2=pixel2)


class HF_262k(Detector):
    """
    ADSC HF-262k 2 module

    Informations from
    http://www.adsc-xray.com/products/pixel-array-detectors/hf-262k/

    Nota: gaps between modules is not known/described
    """
    force_pixel = True
    MAX_SHAPE = (512, 512)
    aliases = ["HF-262k"]

    def __init__(self, pixel1=150e-6, pixel2=150e-6):
        Detector.__init__(self, pixel1=pixel1, pixel2=pixel2)


class HF_1M(Detector):
    """
    ADSC HF-1M 2x4 modules

    Informations from
    http://www.adsc-xray.com/products/pixel-array-detectors/hf-1m/

    Nota: gaps between modules is not known/described
    """
    force_pixel = True
    MAX_SHAPE = (1024, 1024)
    aliases = ["HF-1M"]

    def __init__(self, pixel1=150e-6, pixel2=150e-6):
        Detector.__init__(self, pixel1=pixel1, pixel2=pixel2)


class HF_2M(Detector):
    """
    ADSC HF-1M 3x6 modules

    Informations from
    http://www.adsc-xray.com/products/pixel-array-detectors/hf-2.4m/

    Nota: gaps between modules is not known/described
    """
    force_pixel = True
    MAX_SHAPE = (1536, 1536)
    aliases = ["HF-2.4M"]

    def __init__(self, pixel1=150e-6, pixel2=150e-6):
        Detector.__init__(self, pixel1=pixel1, pixel2=pixel2)


class HF_4M(Detector):
    """
    ADSC HF-4M 4x8 modules

    Informations from
    http://www.adsc-xray.com/products/pixel-array-detectors/hf-4m/
    """
    force_pixel = True
    MAX_SHAPE = (2048, 2048)
    aliases = ["HF-4M"]

    def __init__(self, pixel1=150e-6, pixel2=150e-6):
        Detector.__init__(self, pixel1=pixel1, pixel2=pixel2)


class HF_9M(Detector):
    """
    ADSC HF-130K 1 module

    Informations from
    http://www.adsc-xray.com/products/pixel-array-detectors/hf-9-4m/

    """
    force_pixel = True
    MAX_SHAPE = (3072, 3072)
    aliases = ["HF-9.4M"]

    def __init__(self, pixel1=150e-6, pixel2=150e-6):
        Detector.__init__(self, pixel1=pixel1, pixel2=pixel2)


class Aarhus(Detector):
    """
    Cylindrical detector made of a bent imaging-plate.
    Developped at the Danish university of Aarhus
    r = 1.2m or 0.3m

    The image has to be laid-out horizontally

    Nota: the detector is bending towards the sample, hence reducing the sample-detector distance.
    This is why z<0 (or p3<0)

    TODO: update cython code for 3d detectors
    use expand2d instead of outer product with ones
    """
    MAX_SHAPE = (1000, 16000)
    IS_FLAT = False
    force_pixel = True

    def __init__(self, pixel1=25e-6, pixel2=25e-6, radius=0.3):
        Detector.__init__(self, pixel1, pixel2)
        self.radius = radius
        self._pixel_corners = None

    def get_pixel_corners(self, use_cython=True):
        """
        Calculate the position of the corner of the pixels

        This should be overwritten by class representing non-contiguous detector (Xpad, ...)

        :return:  4D array containing:
                    pixel index (slow dimension)
                    pixel index (fast dimension)
                    corner index (A, B, C or D), triangles or hexagons can be handled the same way
                    vertex position (z,y,x)
        """
        if self._pixel_corners is None:
            with self._sem:
                if self._pixel_corners is None:
                    p1 = (numpy.arange(self.shape[0] + 1.0) * self._pixel1).astype(numpy.float32)
                    t2 = numpy.arange(self.shape[1] + 1.0) * (self._pixel2 / self.radius)
                    p2 = (self.radius * numpy.sin(t2)).astype(numpy.float32)
                    p3 = (self.radius * (numpy.cos(t2) - 1.0)).astype(numpy.float32)
                    if bilinear and use_cython:
                        d1 = expand2d(p1, self.shape[1] + 1, False)
                        d2 = expand2d(p2, self.shape[0] + 1, True)
                        d3 = expand2d(p3, self.shape[0] + 1, True)
                        corners = bilinear.convert_corner_2D_to_4D(3, d1, d2, d3)
                    else:
                        p1.shape = -1, 1
                        p1.strides = p1.strides[0], 0
                        p2.shape = 1, -1
                        p2.strides = 0, p2.strides[1]
                        p3.shape = 1, -1
                        p3.strides = 0, p3.strides[1]
                        corners = numpy.zeros((self.shape[0], self.shape[1], 4, 3), dtype=numpy.float32)
                        corners[:, :, 0, 0] = p3[:, :-1]
                        corners[:, :, 0, 1] = p1[:-1, :]
                        corners[:, :, 0, 2] = p2[:, :-1]
                        corners[:, :, 1, 0] = p3[:, :-1]
                        corners[:, :, 1, 1] = p1[1:, :]
                        corners[:, :, 1, 2] = p2[:, :-1]
                        corners[:, :, 2, 1] = p1[1:, :]
                        corners[:, :, 2, 2] = p2[:, 1:]
                        corners[:, :, 2, 0] = p3[:, 1:]
                        corners[:, :, 3, 0] = p3[:, 1:]
                        corners[:, :, 3, 1] = p1[:-1, :]
                        corners[:, :, 3, 2] = p2[:, 1:]
                    self._pixel_corners = corners
        return self._pixel_corners

    def calc_cartesian_positions(self, d1=None, d2=None, center=True, use_cython=True):
        """
        Calculate the position of each pixel center in cartesian coordinate
        and in meter of a couple of coordinates.
        The half pixel offset is taken into account here !!!
        Adapted to Nexus detector definition

        :param d1: the Y pixel positions (slow dimension)
        :type d1: ndarray (1D or 2D)
        :param d2: the X pixel positions (fast dimension)
        :type d2: ndarray (1D or 2D)
        :param center: retrieve the coordinate of the center of the pixel
        :param use_cython: set to False to test Python implementeation
        :return: position in meter of the center of each pixels.
        :rtype: ndarray

        d1 and d2 must have the same shape, returned array will have
        the same shape.
        """
        if (d1 is None) or d2 is None:
            d1 = expand2d(numpy.arange(self.shape[0]).astype(numpy.float32), self.shape[1], False)
            d2 = expand2d(numpy.arange(self.shape[1]).astype(numpy.float32), self.shape[0], True)
        corners = self.get_pixel_corners()
        if center:
            # avoid += It modifies in place and segfaults
            d1 = d1 + 0.5
            d2 = d2 + 0.5
        if bilinear and use_cython:
            p1, p2, p3 = bilinear.calc_cartesian_positions(d1.ravel(), d2.ravel(), corners, is_flat=False)
            p1.shape = d1.shape
            p2.shape = d2.shape
            p3.shape = d2.shape
        else:
            i1 = d1.astype(int).clip(0, corners.shape[0] - 1)
            i2 = d2.astype(int).clip(0, corners.shape[1] - 1)
            delta1 = d1 - i1
            delta2 = d2 - i2
            pixels = corners[i1, i2]
            if pixels.ndim == 3:
                A0 = pixels[:, 0, 0]
                A1 = pixels[:, 0, 1]
                A2 = pixels[:, 0, 2]
                B0 = pixels[:, 1, 0]
                B1 = pixels[:, 1, 1]
                B2 = pixels[:, 1, 2]
                C0 = pixels[:, 2, 0]
                C1 = pixels[:, 2, 1]
                C2 = pixels[:, 2, 2]
                D0 = pixels[:, 3, 0]
                D1 = pixels[:, 3, 1]
                D2 = pixels[:, 3, 2]
            else:
                A0 = pixels[:, :, 0, 0]
                A1 = pixels[:, :, 0, 1]
                A2 = pixels[:, :, 0, 2]
                B0 = pixels[:, :, 1, 0]
                B1 = pixels[:, :, 1, 1]
                B2 = pixels[:, :, 1, 2]
                C0 = pixels[:, :, 2, 0]
                C1 = pixels[:, :, 2, 1]
                C2 = pixels[:, :, 2, 2]
                D0 = pixels[:, :, 3, 0]
                D1 = pixels[:, :, 3, 1]
                D2 = pixels[:, :, 3, 2]

            # points A and D are on the same dim1 (Y), they differ in dim2 (X)
            # points B and C are on the same dim1 (Y), they differ in dim2 (X)
            # points A and B are on the same dim2 (X), they differ in dim1 (Y)
            # points C and D are on the same dim2 (X), they differ in dim1 (
            p1 = A1 * (1.0 - delta1) * (1.0 - delta2) \
                + B1 * delta1 * (1.0 - delta2) \
                + C1 * delta1 * delta2 \
                + D1 * (1.0 - delta1) * delta2
            p2 = A2 * (1.0 - delta1) * (1.0 - delta2) \
                + B2 * delta1 * (1.0 - delta2) \
                + C2 * delta1 * delta2 \
                + D2 * (1.0 - delta1) * delta2
            p3 = A0 * (1.0 - delta1) * (1.0 - delta2) \
                + B0 * delta1 * (1.0 - delta2) \
                + C0 * delta1 * delta2 \
                + D0 * (1.0 - delta1) * delta2
            # To ensure numerical consitency with cython procedure.
            p1 = p1.astype(numpy.float32)
            p2 = p2.astype(numpy.float32)
            p3 = p3.astype(numpy.float32)
        return p1, p2, p3


class Pixium(Detector):
    """PIXIUM 4700 detector

    High energy X ray diffraction using the Pixium 4700 flat panel detector
    J E Daniels, M Drakopoulos, et al.; Journal of Synchrotron Radiation 16(Pt 4):463-8 · August 2009
    """
    aliases = ["Pixium 4700 detector", "Thales Electronics"]
    force_pixel = True
    MAX_SHAPE = (1910, 2480)
    DEFAULT_PIXEL1 = DEFAULT_PIXEL2 = 154e-6

    def __init__(self, pixel1=308e-6, pixel2=308e-6):
        """Defaults to 2x2 binning
        """
        super(Pixium, self).__init__(pixel1=pixel1, pixel2=pixel2)
        if (pixel1 != self.DEFAULT_PIXEL1) or (pixel2 != self.DEFAULT_PIXEL2):
            self._binning = (int(round(pixel1 / self.DEFAULT_PIXEL1)),
                             int(round(pixel2 / self.DEFAULT_PIXEL2)))
            self.shape = tuple(s // b for s, b in zip(self.MAX_SHAPE, self._binning))

    def __repr__(self):
        return "Detector %s\t PixelSize= %.3e, %.3e m" % \
            (self.name, self._pixel1, self._pixel2)


class Apex2(Detector):
    """BrukerApex2 detector

    Actually a derivative from the Fairchild detector with higher binning
    """
    aliases = ["ApexII", "Bruker"]
    force_pixel = True
    MAX_SHAPE = (1024, 1024)
    DEFAULT_PIXEL1 = DEFAULT_PIXEL2 = 60e-6

    def __init__(self, pixel1=120e-6, pixel2=120e-6):
        """Defaults to 2x2 binning
        """
        super(Apex2, self).__init__(pixel1=pixel1, pixel2=pixel2)
        if (pixel1 != self.DEFAULT_PIXEL1) or (pixel2 != self.DEFAULT_PIXEL2):
            self._binning = (int(round(pixel1 / self.DEFAULT_PIXEL1)),
                             int(round(pixel2 / self.DEFAULT_PIXEL2)))
            self.shape = tuple(s // b for s, b in zip(self.MAX_SHAPE, self._binning))

    def __repr__(self):
        return "Detector %s\t PixelSize= %.3e, %.3e m" % \
            (self.name, self._pixel1, self._pixel2)


class RaspberryPi5M(Detector):
    """5 Mpix detector from Raspberry Pi

    """
    aliases = ["Picam v1"]
    force_pixel = True
    MAX_SHAPE = (1944, 2592)

    def __init__(self, pixel1=1.4e-6, pixel2=1.4e-6):
        super(RaspberryPi5M, self).__init__(pixel1=pixel1, pixel2=pixel2)


class RaspberryPi8M(Detector):
    """8 Mpix detector from Raspberry Pi

    """
    aliases = ["Picam v2"]
    force_pixel = True
    MAX_SHAPE = (2464, 3280)

    def __init__(self, pixel1=1.12e-6, pixel2=1.12e-6):
        super(RaspberryPi8M, self).__init__(pixel1=pixel1, pixel2=pixel2)


ALL_DETECTORS = Detector.registry
detector_factory = Detector.factory
load = NexusDetector.sload<|MERGE_RESOLUTION|>--- conflicted
+++ resolved
@@ -36,11 +36,7 @@
 __contact__ = "Jerome.Kieffer@ESRF.eu"
 __license__ = "MIT"
 __copyright__ = "European Synchrotron Radiation Facility, Grenoble, France"
-<<<<<<< HEAD
-__date__ = "04/01/2017"
-=======
 __date__ = "13/01/2017"
->>>>>>> ee7040d8
 __status__ = "stable"
 
 
