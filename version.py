#!/usr/bin/env python
# coding: utf-8
# /*##########################################################################
#
# Copyright (c) 2015-2016 European Synchrotron Radiation Facility
#
# Permission is hereby granted, free of charge, to any person obtaining a copy
# of this software and associated documentation files (the "Software"), to deal
# in the Software without restriction, including without limitation the rights
# to use, copy, modify, merge, publish, distribute, sublicense, and/or sell
# copies of the Software, and to permit persons to whom the Software is
# furnished to do so, subject to the following conditions:
#
# The above copyright notice and this permission notice shall be included in
# all copies or substantial portions of the Software.
#
# THE SOFTWARE IS PROVIDED "AS IS", WITHOUT WARRANTY OF ANY KIND, EXPRESS OR
# IMPLIED, INCLUDING BUT NOT LIMITED TO THE WARRANTIES OF MERCHANTABILITY,
# FITNESS FOR A PARTICULAR PURPOSE AND NONINFRINGEMENT. IN NO EVENT SHALL THE
# AUTHORS OR COPYRIGHT HOLDERS BE LIABLE FOR ANY CLAIM, DAMAGES OR OTHER
# LIABILITY, WHETHER IN AN ACTION OF CONTRACT, TORT OR OTHERWISE, ARISING FROM,
# OUT OF OR IN CONNECTION WITH THE SOFTWARE OR THE USE OR OTHER DEALINGS IN
# THE SOFTWARE.
<<<<<<< HEAD


from __future__ import absolute_import, print_function, division

__author__ = "Jerome Kieffer"
__contact__ = "Jerome.Kieffer@ESRF.eu"
__license__ = "MIT"
__copyright__ = "European Synchrotron Radiation Facility, Grenoble, France"
__date__ = "30/06/2016"
__status__ = "production"
__docformat__ = 'restructuredtext'
__doc__ = """Module for version handling:
=======
#
# ###########################################################################*/
"""Unique place where the version number is defined.
>>>>>>> e4838c13

provides:
* version = "1.2.3" or "1.2.3-beta4"
* version_info = named tuple (1,2,3,"beta",4)
* hexversion: 0x010203B4
* strictversion = "1.2.3b4
* debianversion = "1.2.3~beta4"
* calc_hexversion: the function to transform a version_tuple into an integer

This is called hexversion since it only really looks meaningful when viewed as the
result of passing it to the built-in hex() function.
The version_info value may be used for a more human-friendly encoding of the same information.

The hexversion is a 32-bit number with the following layout:
Bits (big endian order)     Meaning
1-8     PY_MAJOR_VERSION (the 2 in 2.1.0a3)
9-16     PY_MINOR_VERSION (the 1 in 2.1.0a3)
17-24     PY_MICRO_VERSION (the 0 in 2.1.0a3)
25-28     PY_RELEASE_LEVEL (0xA for alpha, 0xB for beta, 0xC for release candidate and 0xF for final)
29-32     PY_RELEASE_SERIAL (the 3 in 2.1.0a3, zero for final releases)

Thus 2.1.0a3 is hexversion 0x020100a3.

"""
<<<<<<< HEAD
__all__ = ["date", "version_info", "strictversion", "hexversion", "debianversion", "calc_hexversion"]
=======
>>>>>>> e4838c13

from __future__ import absolute_import, print_function, division
__authors__ = ["Jérôme Kieffer"]
__license__ = "MIT"
__copyright__ = "European Synchrotron Radiation Facility, Grenoble, France"
__date__ = "17/06/2016"
__status__ = "production"
__docformat__ = 'restructuredtext'
__all__ = ["date", "version_info", "strictversion", "hexversion", "debianversion"]

MAJOR = 0
MINOR = 12
MICRO = 1
RELEV = "dev"  # <16
SERIAL = 1  # <16

RELEASE_LEVEL_VALUE = {"dev": 0,
                       "alpha": 10,
                       "beta": 11,
                       "gamma": 11,
                       "rc": 12,
                       "final": 15}
date = __date__
from collections import namedtuple
_version_info = namedtuple("version_info", ["major", "minor", "micro", "releaselevel", "serial"])
version_info = _version_info(MAJOR, MINOR, MICRO, RELEV, SERIAL)

strictversion = version = debianversion = "%d.%d.%d" % version_info[:3]
if version_info.releaselevel != "final":
    version += "-%s%s" % version_info[-2:]
    debianversion += "~adev%i" % version_info[-1] if RELEV == "dev" else "~%s%i" % version_info[-2:]
    prerel = "a" if RELEASE_LEVEL_VALUE.get(version_info[3], 0) < 10 else "b"
    if prerel not in "ab":
        prerel = "a"
    strictversion += prerel + str(version_info[-1])


def calc_hexversion(major=0, minor=0, micro=0, releaselevel="dev", serial=0):
    """Calculate the hexadecimal version number from the tuple version_info:
    
    :param major: integer
    :param minor: integer
    :param micro: integer
    :param relev: integer or string
    :param serial: integer
    :return: integerm always increasing with revision numbers  
    """
    try:
        releaselevel = int(releaselevel)
    except ValueError:
        releaselevel = RELEASE_LEVEL_VALUE.get(releaselevel, 0)

    hex_version = int(serial)
    hex_version |= releaselevel * 1 << 4
    hex_version |= int(micro) * 1 << 8
    hex_version |= int(minor) * 1 << 16
    hex_version |= int(major) * 1 << 24
    return hex_version


hexversion = calc_hexversion(*version_info)

if __name__ == "__main__":
    print(version)<|MERGE_RESOLUTION|>--- conflicted
+++ resolved
@@ -21,24 +21,9 @@
 # LIABILITY, WHETHER IN AN ACTION OF CONTRACT, TORT OR OTHERWISE, ARISING FROM,
 # OUT OF OR IN CONNECTION WITH THE SOFTWARE OR THE USE OR OTHER DEALINGS IN
 # THE SOFTWARE.
-<<<<<<< HEAD
-
-
-from __future__ import absolute_import, print_function, division
-
-__author__ = "Jerome Kieffer"
-__contact__ = "Jerome.Kieffer@ESRF.eu"
-__license__ = "MIT"
-__copyright__ = "European Synchrotron Radiation Facility, Grenoble, France"
-__date__ = "30/06/2016"
-__status__ = "production"
-__docformat__ = 'restructuredtext'
-__doc__ = """Module for version handling:
-=======
 #
 # ###########################################################################*/
 """Unique place where the version number is defined.
->>>>>>> e4838c13
 
 provides:
 * version = "1.2.3" or "1.2.3-beta4"
@@ -63,10 +48,6 @@
 Thus 2.1.0a3 is hexversion 0x020100a3.
 
 """
-<<<<<<< HEAD
-__all__ = ["date", "version_info", "strictversion", "hexversion", "debianversion", "calc_hexversion"]
-=======
->>>>>>> e4838c13
 
 from __future__ import absolute_import, print_function, division
 __authors__ = ["Jérôme Kieffer"]
@@ -75,13 +56,7 @@
 __date__ = "17/06/2016"
 __status__ = "production"
 __docformat__ = 'restructuredtext'
-__all__ = ["date", "version_info", "strictversion", "hexversion", "debianversion"]
-
-MAJOR = 0
-MINOR = 12
-MICRO = 1
-RELEV = "dev"  # <16
-SERIAL = 1  # <16
+__all__ = ["date", "version_info", "strictversion", "hexversion", "debianversion", "calc_hexversion"]
 
 RELEASE_LEVEL_VALUE = {"dev": 0,
                        "alpha": 10,
@@ -89,9 +64,18 @@
                        "gamma": 11,
                        "rc": 12,
                        "final": 15}
+
+MAJOR = 0
+MINOR = 12
+MICRO = 1
+RELEV = "dev"  # <16
+SERIAL = 0  # <16
+
 date = __date__
+
 from collections import namedtuple
 _version_info = namedtuple("version_info", ["major", "minor", "micro", "releaselevel", "serial"])
+
 version_info = _version_info(MAJOR, MINOR, MICRO, RELEV, SERIAL)
 
 strictversion = version = debianversion = "%d.%d.%d" % version_info[:3]
